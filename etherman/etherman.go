package etherman

import (
	"context"
	"fmt"
	"math/big"
	"os"
	"path/filepath"

	"github.com/0xPolygonHermez/zkevm-sequence-sender/etherman/smartcontracts/polygonrollupmanager"
	"github.com/0xPolygonHermez/zkevm-sequence-sender/etherman/smartcontracts/polygonzkevm"
	ethmanTypes "github.com/0xPolygonHermez/zkevm-sequence-sender/etherman/types"
	"github.com/0xPolygonHermez/zkevm-sequence-sender/log"
	"github.com/ethereum/go-ethereum"
	"github.com/ethereum/go-ethereum/accounts/abi/bind"
	"github.com/ethereum/go-ethereum/accounts/keystore"
	"github.com/ethereum/go-ethereum/common"
<<<<<<< HEAD
	"github.com/ethereum/go-ethereum/consensus/misc/eip4844"
	"github.com/ethereum/go-ethereum/core"
	"github.com/ethereum/go-ethereum/core/types"
	"github.com/ethereum/go-ethereum/crypto"
	"github.com/ethereum/go-ethereum/crypto/kzg4844"
	"github.com/ethereum/go-ethereum/ethclient"
	"github.com/ethereum/go-ethereum/params"
	"github.com/ethereum/go-ethereum/rpc"
	"github.com/holiman/uint256"
	"golang.org/x/crypto/sha3"
)

var (
	// Events RollupManager
	setBatchFeeSignatureHash                       = crypto.Keccak256Hash([]byte("SetBatchFee(uint256)"))
	setTrustedAggregatorSignatureHash              = crypto.Keccak256Hash([]byte("SetTrustedAggregator(address)"))       // Used in oldZkEvm as well
	setVerifyBatchTimeTargetSignatureHash          = crypto.Keccak256Hash([]byte("SetVerifyBatchTimeTarget(uint64)"))    // Used in oldZkEvm as well
	setMultiplierBatchFeeSignatureHash             = crypto.Keccak256Hash([]byte("SetMultiplierBatchFee(uint16)"))       // Used in oldZkEvm as well
	setPendingStateTimeoutSignatureHash            = crypto.Keccak256Hash([]byte("SetPendingStateTimeout(uint64)"))      // Used in oldZkEvm as well
	setTrustedAggregatorTimeoutSignatureHash       = crypto.Keccak256Hash([]byte("SetTrustedAggregatorTimeout(uint64)")) // Used in oldZkEvm as well
	overridePendingStateSignatureHash              = crypto.Keccak256Hash([]byte("OverridePendingState(uint32,uint64,bytes32,bytes32,address)"))
	proveNonDeterministicPendingStateSignatureHash = crypto.Keccak256Hash([]byte("ProveNonDeterministicPendingState(bytes32,bytes32)")) // Used in oldZkEvm as well
	consolidatePendingStateSignatureHash           = crypto.Keccak256Hash([]byte("ConsolidatePendingState(uint32,uint64,bytes32,bytes32,uint64)"))
	verifyBatchesTrustedAggregatorSignatureHash    = crypto.Keccak256Hash([]byte("VerifyBatchesTrustedAggregator(uint32,uint64,bytes32,bytes32,address)"))
	rollupManagerVerifyBatchesSignatureHash        = crypto.Keccak256Hash([]byte("VerifyBatches(uint32,uint64,bytes32,bytes32,address)"))
	onSequenceBatchesSignatureHash                 = crypto.Keccak256Hash([]byte("OnSequenceBatches(uint32,uint64)"))
	updateRollupSignatureHash                      = crypto.Keccak256Hash([]byte("UpdateRollup(uint32,uint32,uint64)"))
	addExistingRollupSignatureHash                 = crypto.Keccak256Hash([]byte("AddExistingRollup(uint32,uint64,address,uint64,uint8,uint64)"))
	createNewRollupSignatureHash                   = crypto.Keccak256Hash([]byte("CreateNewRollup(uint32,uint32,address,uint64,address)"))
	obsoleteRollupTypeSignatureHash                = crypto.Keccak256Hash([]byte("ObsoleteRollupType(uint32)"))
	addNewRollupTypeSignatureHash                  = crypto.Keccak256Hash([]byte("AddNewRollupType(uint32,address,address,uint64,uint8,bytes32,string)"))

	// Events new ZkEvm/RollupBase
	acceptAdminRoleSignatureHash        = crypto.Keccak256Hash([]byte("AcceptAdminRole(address)"))                 // Used in oldZkEvm as well
	transferAdminRoleSignatureHash      = crypto.Keccak256Hash([]byte("TransferAdminRole(address)"))               // Used in oldZkEvm as well
	activateForceBatchesSignatureHash   = crypto.Keccak256Hash([]byte("ActivateForceBatches()"))                   // Used in oldZkEvm as well
	setForceBatchTimeoutSignatureHash   = crypto.Keccak256Hash([]byte("SetForceBatchTimeout(uint64)"))             // Used in oldZkEvm as well
	setTrustedSequencerURLSignatureHash = crypto.Keccak256Hash([]byte("SetTrustedSequencerURL(string)"))           // Used in oldZkEvm as well
	setTrustedSequencerSignatureHash    = crypto.Keccak256Hash([]byte("SetTrustedSequencer(address)"))             // Used in oldZkEvm as well
	verifyBatchesSignatureHash          = crypto.Keccak256Hash([]byte("VerifyBatches(uint64,bytes32,address)"))    // Used in oldZkEvm as well
	sequenceForceBatchesSignatureHash   = crypto.Keccak256Hash([]byte("SequenceForceBatches(uint64)"))             // Used in oldZkEvm as well
	forceBatchSignatureHash             = crypto.Keccak256Hash([]byte("ForceBatch(uint64,bytes32,address,bytes)")) // Used in oldZkEvm as well
	sequenceBatchesSignatureHash        = crypto.Keccak256Hash([]byte("SequenceBatches(uint64,bytes32)"))          // Used in oldZkEvm as well
	initialSequenceBatchesSignatureHash = crypto.Keccak256Hash([]byte("InitialSequenceBatches(bytes,bytes32,address)"))

	// Extra RollupManager
	initializedSignatureHash               = crypto.Keccak256Hash([]byte("Initialized(uint64)"))                       // Initializable. Used in RollupBase as well
	roleAdminChangedSignatureHash          = crypto.Keccak256Hash([]byte("RoleAdminChanged(bytes32,bytes32,bytes32)")) // IAccessControlUpgradeable
	roleGrantedSignatureHash               = crypto.Keccak256Hash([]byte("RoleGranted(bytes32,address,address)"))      // IAccessControlUpgradeable
	roleRevokedSignatureHash               = crypto.Keccak256Hash([]byte("RoleRevoked(bytes32,address,address)"))      // IAccessControlUpgradeable
	emergencyStateActivatedSignatureHash   = crypto.Keccak256Hash([]byte("EmergencyStateActivated()"))                 // EmergencyManager. Used in oldZkEvm as well
	emergencyStateDeactivatedSignatureHash = crypto.Keccak256Hash([]byte("EmergencyStateDeactivated()"))               // EmergencyManager. Used in oldZkEvm as well

	// New GER event Etrog
	updateL1InfoTreeSignatureHash = crypto.Keccak256Hash([]byte("UpdateL1InfoTree(bytes32,bytes32)"))

	// PreLxLy events
	updateGlobalExitRootSignatureHash              = crypto.Keccak256Hash([]byte("UpdateGlobalExitRoot(bytes32,bytes32)"))
	oldVerifyBatchesTrustedAggregatorSignatureHash = crypto.Keccak256Hash([]byte("VerifyBatchesTrustedAggregator(uint64,bytes32,address)"))
	transferOwnershipSignatureHash                 = crypto.Keccak256Hash([]byte("OwnershipTransferred(address,address)"))
	updateZkEVMVersionSignatureHash                = crypto.Keccak256Hash([]byte("UpdateZkEVMVersion(uint64,uint64,string)"))
	oldConsolidatePendingStateSignatureHash        = crypto.Keccak256Hash([]byte("ConsolidatePendingState(uint64,bytes32,uint64)"))
	oldOverridePendingStateSignatureHash           = crypto.Keccak256Hash([]byte("OverridePendingState(uint64,bytes32,address)"))
	sequenceBatchesPreEtrogSignatureHash           = crypto.Keccak256Hash([]byte("SequenceBatches(uint64)"))

	// Proxy events
	initializedProxySignatureHash = crypto.Keccak256Hash([]byte("Initialized(uint8)"))
	adminChangedSignatureHash     = crypto.Keccak256Hash([]byte("AdminChanged(address,address)"))
	beaconUpgradedSignatureHash   = crypto.Keccak256Hash([]byte("BeaconUpgraded(address)"))
	upgradedSignatureHash         = crypto.Keccak256Hash([]byte("Upgraded(address)"))

	// ErrNotFound is used when the object is not found
	ErrNotFound = errors.New("not found")
	// ErrIsReadOnlyMode is used when the EtherMan client is in read-only mode.
	ErrIsReadOnlyMode = errors.New("etherman client in read-only mode: no account configured to send transactions to L1. " +
		"please check the [Etherman] PrivateKeyPath and PrivateKeyPassword configuration")
	// ErrPrivateKeyNotFound used when the provided sender does not have a private key registered to be used
	ErrPrivateKeyNotFound = errors.New("can't find sender private key to sign tx")
)

// SequencedBatchesSigHash returns the hash for the `SequenceBatches` event.
func SequencedBatchesSigHash() common.Hash { return sequenceBatchesSignatureHash }

// TrustedVerifyBatchesSigHash returns the hash for the `TrustedVerifyBatches` event.
func TrustedVerifyBatchesSigHash() common.Hash { return verifyBatchesTrustedAggregatorSignatureHash }

// EventOrder is the the type used to identify the events order
type EventOrder string

const (
	// GlobalExitRootsOrder identifies a GlobalExitRoot event
	GlobalExitRootsOrder EventOrder = "GlobalExitRoots"
	// L1InfoTreeOrder identifies a L1InTree event
	L1InfoTreeOrder EventOrder = "L1InfoTreeOrder"
	// SequenceBatchesOrder identifies a VerifyBatch event
	SequenceBatchesOrder EventOrder = "SequenceBatches"
	// ForcedBatchesOrder identifies a ForcedBatches event
	ForcedBatchesOrder EventOrder = "ForcedBatches"
	// TrustedVerifyBatchOrder identifies a TrustedVerifyBatch event
	TrustedVerifyBatchOrder EventOrder = "TrustedVerifyBatch"
	// VerifyBatchOrder identifies a VerifyBatch event
	VerifyBatchOrder EventOrder = "VerifyBatch"
	// SequenceForceBatchesOrder identifies a SequenceForceBatches event
	SequenceForceBatchesOrder EventOrder = "SequenceForceBatches"
	// ForkIDsOrder identifies an updateZkevmVersion event
	ForkIDsOrder EventOrder = "forkIDs"
=======
	"github.com/ethereum/go-ethereum/core/types"
	"github.com/ethereum/go-ethereum/ethclient"
>>>>>>> eae9eeae
)

type ethereumClient interface {
	ethereum.ChainReader
	ethereum.ChainStateReader
	ethereum.ContractCaller
	ethereum.GasEstimator
	ethereum.GasPricer
	ethereum.GasPricer1559
	ethereum.LogFilterer
	ethereum.TransactionReader
	ethereum.TransactionSender

	bind.DeployBackend
}

// L1Config represents the configuration of the network used in L1
type L1Config struct {
	// Chain ID of the L1 network
	L1ChainID uint64 `json:"chainId"`
	// ZkEVMAddr Address of the L1 contract polygonZkEVMAddress
	ZkEVMAddr common.Address `json:"polygonZkEVMAddress"`
	// RollupManagerAddr Address of the L1 contract
	RollupManagerAddr common.Address `json:"polygonRollupManagerAddress"`
	// PolAddr Address of the L1 Pol token Contract
	PolAddr common.Address `json:"polTokenAddress"`
	// GlobalExitRootManagerAddr Address of the L1 GlobalExitRootManager contract
	GlobalExitRootManagerAddr common.Address `json:"polygonZkEVMGlobalExitRootAddress"`
}

// Client is a simple implementation of EtherMan.
type Client struct {
	EthClient     ethereumClient
	ZkEVM         *polygonzkevm.Polygonzkevm
	RollupManager *polygonrollupmanager.Polygonrollupmanager

	RollupID uint32

	l1Cfg L1Config
	cfg   Config
	auth  map[common.Address]bind.TransactOpts // empty in case of read-only client
}

// NewClient creates a new etherman.
func NewClient(cfg Config, l1Config L1Config) (*Client, error) {
	// Connect to ethereum node
	ethClient, err := ethclient.Dial(cfg.EthermanConfig.URL)
	if err != nil {
		log.Errorf("error connecting to %s: %+v", cfg.EthermanConfig.URL, err)
		return nil, err
	}
	// Create smc clients
	zkevm, err := polygonzkevm.NewPolygonzkevm(l1Config.ZkEVMAddr, ethClient)
	if err != nil {
		return nil, err
	}
	rollupManager, err := polygonrollupmanager.NewPolygonrollupmanager(l1Config.RollupManagerAddr, ethClient)
	if err != nil {
		return nil, err
	}

	// Get RollupID
	rollupID, err := rollupManager.RollupAddressToID(&bind.CallOpts{Pending: false}, l1Config.ZkEVMAddr)
	if err != nil {
		return nil, err
	}
	log.Debug("rollupID: ", rollupID)

	return &Client{
		EthClient:     ethClient,
		ZkEVM:         zkevm,
		RollupManager: rollupManager,
		RollupID:      rollupID,
		l1Cfg:         l1Config,
		cfg:           cfg,
		auth:          map[common.Address]bind.TransactOpts{},
	}, nil
}

// EstimateGasSequenceBatches estimates gas for sending batches
func (etherMan *Client) EstimateGasSequenceBatches(sender common.Address, sequences []ethmanTypes.Sequence, maxSequenceTimestamp uint64, initSequenceBatchNumber uint64, l2Coinbase common.Address) (*types.Transaction, error) {
<<<<<<< HEAD
	const GWEI_DIV = 1000000000

=======
>>>>>>> eae9eeae
	opts, err := etherMan.getAuthByAddress(sender)
	if err == ErrNotFound {
		return nil, ErrPrivateKeyNotFound
	}
	opts.NoSend = true

	// Cost using calldata
	tx, err := etherMan.sequenceBatches(opts, sequences, maxSequenceTimestamp, initSequenceBatchNumber, l2Coinbase)
	if err != nil {
		return nil, err
	}
<<<<<<< HEAD

	estimateDataCost := new(big.Int).Mul(tx.GasPrice(), new(big.Int).SetUint64(tx.Gas())).Uint64()
	log.Infof(">> tx DATA cost: %9d Gwei = %d gas x %d gasPrice", estimateDataCost/GWEI_DIV, tx.Gas(), tx.GasPrice().Uint64())

	// Construct blob data
	var blobBytes []byte
	for _, seq := range sequences {
		blobBytes = append(blobBytes, seq.BatchL2Data...)
	}
	blob, err := encodeBlobData(blobBytes)
	if err != nil {
		return nil, err
	}
	sidecar := makeBlobSidecar([]kzg4844.Blob{blob})
	blobHashes := sidecar.BlobHashes()

	// Max Gas
	parentHeader, err := etherMan.EthClient.HeaderByNumber(context.Background(), nil)
	if err != nil {
		log.Errorf("failed to get header from previous block: %v", err)
		return nil, err
	}
	parentExcessBlobGas := eip4844.CalcExcessBlobGas(*parentHeader.ExcessBlobGas, *parentHeader.BlobGasUsed)
	blobFeeCap := eip4844.CalcBlobFee(parentExcessBlobGas)

	// Transaction
	blobTx := types.NewTx(&types.BlobTx{
		ChainID:    uint256.MustFromBig(tx.ChainId()),
		GasTipCap:  uint256.MustFromBig(tx.GasTipCap()),
		GasFeeCap:  uint256.MustFromBig(tx.GasFeeCap()),
		To:         *tx.To(),
		BlobFeeCap: uint256.MustFromBig(blobFeeCap),
		BlobHashes: blobHashes,
		Sidecar:    sidecar,
	})

	estimateBlobCost := new(big.Int).Mul(blobFeeCap, new(big.Int).SetUint64(blobTx.BlobGas())).Uint64()
	log.Infof(">> tx BLOB cost: %9d Gwei = %d blobGas x %d blobGasPrice", estimateBlobCost/GWEI_DIV, blobTx.BlobGas(), blobFeeCap.Uint64())

	// Return the cheapest one
	if estimateBlobCost*100000 < estimateDataCost {
		return blobTx, nil
	} else {
		return tx, nil
	}
}

// BuildSequenceBatchesTxData builds a []bytes to be sent to the PoE SC method SequenceBatches.
func (etherMan *Client) BuildSequenceBatchesTxData(sender common.Address, sequences []ethmanTypes.Sequence, maxSequenceTimestamp uint64, lastSequencedBatchNumber uint64, l2Coinbase common.Address, useBlobs bool) (to *common.Address, data []byte, err error) {
=======
	return tx, nil
}

// BuildSequenceBatchesTxData builds a []bytes to be sent to the PoE SC method SequenceBatches.
func (etherMan *Client) BuildSequenceBatchesTxData(sender common.Address, sequences []ethmanTypes.Sequence, maxSequenceTimestamp uint64, lastSequencedBatchNumber uint64, l2Coinbase common.Address) (to *common.Address, data []byte, err error) {
>>>>>>> eae9eeae
	opts, err := etherMan.getAuthByAddress(sender)
	if err == ErrNotFound {
		return nil, nil, fmt.Errorf("failed to build sequence batches, err: %w", ErrPrivateKeyNotFound)
	}
	opts.NoSend = true
	// force nonce, gas limit and gas price to avoid querying it from the chain
	opts.Nonce = big.NewInt(1)
	opts.GasLimit = uint64(1)
	opts.GasPrice = big.NewInt(1)

	var tx *types.Transaction
	tx, err = etherMan.sequenceBatches(opts, sequences, maxSequenceTimestamp, lastSequencedBatchNumber, l2Coinbase)
	if err != nil {
		return nil, nil, err
	}
	if useBlobs {
		// Construct non-blob fields
		// a, err := polygonzkevm.PolygonzkevmMetaData.GetAbi()
		// if err != nil {
		// 	log.Error("failed to get abi: %v", err)
		// }
		// input, err := a.Pack("pol")
		// if err != nil {
		// 	log.Error("failed packing call: %v", err)
		// }

		toAddress := common.HexToAddress(etherMan.SCAddresses[0].Hex())
		fromAddress := opts.From
		chainID := big.NewInt(int64(etherMan.cfg.EthermanConfig.L1ChainID))

		nonce, err := etherMan.CurrentNonce(context.Background(), fromAddress)
		if err != nil {
			log.Errorf("failed to get current nonce: %v", err)
			return nil, nil, err
		}

		gasTipCap, err := etherMan.EthClient.SuggestGasTipCap(context.Background())
		if err != nil {
			log.Errorf("failed to get suggest gas tip cap: %v", err)
			return nil, nil, err
		}

		gasFeeCap, err := etherMan.EthClient.SuggestGasPrice(context.Background())
		if err != nil {
			log.Errorf("failed to get suggest gas price: %v", err)
			return nil, nil, err
		}

		gasLimit, err := etherMan.EthClient.EstimateGas(context.Background(),
			ethereum.CallMsg{
				From:      fromAddress,
				To:        &toAddress,
				GasFeeCap: gasFeeCap,
				GasTipCap: gasTipCap,
				Value:     big.NewInt(0),
			})
		if err != nil {
			log.Errorf("failed to estimate gas: %v", err)
			return nil, nil, err
		}

		// Estimate blob fee cap
		parentHeader, err := etherMan.EthClient.HeaderByNumber(context.Background(), nil)
		if err != nil {
			log.Errorf("failed to get header from previous block: %v", err)
			return nil, nil, err
		}
		parentExcessBlobGas := eip4844.CalcExcessBlobGas(*parentHeader.ExcessBlobGas, *parentHeader.BlobGasUsed)
		blobFeeCap := eip4844.CalcBlobFee(parentExcessBlobGas)
		log.Infof("blob gas: excessBlobGas[%d], blobFeeCap[%d]", parentExcessBlobGas, blobFeeCap)

		// Construct blob data
		var blobBytes []byte
		for _, seq := range sequences {
			blobBytes = append(blobBytes, seq.BatchL2Data...)
		}

		blob, err := encodeBlobData(blobBytes)
		if err != nil {
			return nil, nil, err
		}
		sidecar := makeBlobSidecar([]kzg4844.Blob{blob})
		blobHashes := sidecar.BlobHashes()
		// Transaction
		tx = types.NewTx(&types.BlobTx{
			ChainID:    uint256.MustFromBig(chainID),
			Nonce:      nonce,
			GasTipCap:  uint256.MustFromBig(gasTipCap),
			GasFeeCap:  uint256.MustFromBig(gasFeeCap),
			Gas:        gasLimit * 12 / 10, // nolint:gomnd
			To:         toAddress,
			BlobFeeCap: uint256.MustFromBig(blobFeeCap),
			BlobHashes: blobHashes,
			Sidecar:    sidecar,
		})

		// Sign the transaction
		if opts.Signer == nil {
			log.Errorf("no signer to authorize the transaction with")
			return nil, nil, errors.New("no signer to authorize the transaction with")
		}
		signedTx, err := opts.Signer(opts.From, tx)
		if err != nil {
			log.Errorf("failed to sign transaction: %v", err)
			return nil, nil, err
		}

		// Send transaction
		err = etherMan.EthClient.SendTransaction(context.Background(), signedTx)
		if err != nil {
			log.Errorf("failed to send transaction: %v", err)
			return nil, nil, err
		}
	}

	return tx.To(), tx.Data(), nil
}

<<<<<<< HEAD
=======
// GetLatestBatchNumber function allows to retrieve the latest proposed batch in the smc
func (etherMan *Client) GetLatestBatchNumber() (uint64, error) {
	rollupData, err := etherMan.RollupManager.RollupIDToRollupData(&bind.CallOpts{Pending: false}, etherMan.RollupID)
	if err != nil {
		return 0, err
	}
	return rollupData.LastBatchSequenced, nil
}

// CurrentNonce returns the current nonce for the provided account
func (etherMan *Client) CurrentNonce(ctx context.Context, account common.Address) (uint64, error) {
	return etherMan.EthClient.NonceAt(ctx, account, nil)
}

// LoadAuthFromKeyStore loads an authorization from a key store file
func (etherMan *Client) LoadAuthFromKeyStore(path, password string) (*bind.TransactOpts, error) {
	auth, err := newAuthFromKeystore(path, password, etherMan.l1Cfg.L1ChainID)
	if err != nil {
		return nil, err
	}

	log.Infof("loaded authorization for address: %v", auth.From.String())
	etherMan.auth[auth.From] = auth
	return &auth, nil
}

// getAuthByAddress tries to get an authorization from the authorizations map
func (etherMan *Client) getAuthByAddress(addr common.Address) (bind.TransactOpts, error) {
	auth, found := etherMan.auth[addr]
	if !found {
		return bind.TransactOpts{}, ErrNotFound
	}
	return auth, nil
}

>>>>>>> eae9eeae
func (etherMan *Client) sequenceBatches(opts bind.TransactOpts, sequences []ethmanTypes.Sequence, maxSequenceTimestamp uint64, lastSequencedBatchNumber uint64, l2Coinbase common.Address) (*types.Transaction, error) {
	var batches []polygonzkevm.PolygonRollupBaseEtrogBatchData
	for _, seq := range sequences {
		var ger common.Hash
		if seq.ForcedBatchTimestamp > 0 {
			ger = seq.GlobalExitRoot
		}
		batch := polygonzkevm.PolygonRollupBaseEtrogBatchData{
			Transactions:         seq.BatchL2Data,
			ForcedGlobalExitRoot: ger,
			ForcedTimestamp:      uint64(seq.ForcedBatchTimestamp),
			ForcedBlockHashL1:    seq.PrevBlockHash,
		}

		batches = append(batches, batch)
	}

	tx, err := etherMan.ZkEVM.SequenceBatches(&opts, batches, maxSequenceTimestamp, lastSequencedBatchNumber, l2Coinbase)
	if err != nil {
		log.Debugf("Batches to send: %+v", batches)
		log.Debug("l2CoinBase: ", l2Coinbase)
		log.Debug("Sequencer address: ", opts.From)
		a, err2 := polygonzkevm.PolygonzkevmMetaData.GetAbi()
		if err2 != nil {
			log.Error("error getting abi. Error: ", err2)
		}
		input, err3 := a.Pack("sequenceBatches", batches, maxSequenceTimestamp, lastSequencedBatchNumber, l2Coinbase)
		if err3 != nil {
			log.Error("error packing call. Error: ", err3)
		}
		ctx := context.Background()
		var b string
		block, err4 := etherMan.EthClient.BlockByNumber(ctx, nil)
		if err4 != nil {
			log.Error("error getting blockNumber. Error: ", err4)
			b = "latest"
		} else {
			b = fmt.Sprintf("%x", block.Number())
		}
		log.Warnf(`Use the next command to debug it manually.
		curl --location --request POST 'http://localhost:8545' \
		--header 'Content-Type: application/json' \
		--data-raw '{
			"jsonrpc": "2.0",
			"method": "eth_call",
			"params": [{"from": "%s","to":"%s","data":"0x%s"},"0x%s"],
			"id": 1
		}'`, opts.From, etherMan.l1Cfg.ZkEVMAddr, common.Bytes2Hex(input), b)
		if parsedErr, ok := tryParseError(err); ok {
			err = parsedErr
		}
	}

	return tx, err
}

<<<<<<< HEAD
// BuildTrustedVerifyBatchesTxData builds a []bytes to be sent to the PoE SC method TrustedVerifyBatches.
// func (etherMan *Client) BuildTrustedVerifyBatchesTxData(lastVerifiedBatch, newVerifiedBatch uint64, inputs *ethmanTypes.FinalProofInputs, beneficiary common.Address) (to *common.Address, data []byte, err error) {
// opts, err := etherMan.generateRandomAuth()
// if err != nil {
// 	return nil, nil, fmt.Errorf("failed to build trusted verify batches, err: %w", err)
// }
// opts.NoSend = true
// // force nonce, gas limit and gas price to avoid querying it from the chain
// opts.Nonce = big.NewInt(1)
// opts.GasLimit = uint64(1)
// opts.GasPrice = big.NewInt(1)

// var newLocalExitRoot [32]byte
// copy(newLocalExitRoot[:], inputs.NewLocalExitRoot)

// var newStateRoot [32]byte
// copy(newStateRoot[:], inputs.NewStateRoot)

// proof, err := convertProof(inputs.FinalProof.Proof)
// if err != nil {
// 	log.Errorf("error converting proof. Error: %v, Proof: %s", err, inputs.FinalProof.Proof)
// 	return nil, nil, err
// }

// const pendStateNum = 0 // TODO hardcoded for now until we implement the pending state feature

// tx, err := etherMan.RollupManager.VerifyBatchesTrustedAggregator(
// 	&opts,
// 	etherMan.RollupID,
// 	pendStateNum,
// 	lastVerifiedBatch,
// 	newVerifiedBatch,
// 	newLocalExitRoot,
// 	newStateRoot,
// 	beneficiary,
// 	proof,
// )
// if err != nil {
// 	if parsedErr, ok := tryParseError(err); ok {
// 		err = parsedErr
// 	}
// 	return nil, nil, err
// }

// return tx.To(), tx.Data(), nil
// return nil, nil, nil
// }

// func convertProof(p string) ([24][32]byte, error) {
// 	if len(p) != 24*32*2+2 {
// 		return [24][32]byte{}, fmt.Errorf("invalid proof length. Length: %d", len(p))
// 	}
// 	p = strings.TrimPrefix(p, "0x")
// 	proof := [24][32]byte{}
// 	for i := 0; i < 24; i++ {
// 		data := p[i*64 : (i+1)*64]
// 		p, err := encoding.DecodeBytes(&data)
// 		if err != nil {
// 			return [24][32]byte{}, fmt.Errorf("failed to decode proof, err: %w", err)
// 		}
// 		var aux [32]byte
// 		copy(aux[:], p)
// 		proof[i] = aux
// 	}
// 	return proof, nil
// }

// GetSendSequenceFee get super/trusted sequencer fee
func (etherMan *Client) GetSendSequenceFee(numBatches uint64) (*big.Int, error) {
	f, err := etherMan.RollupManager.GetBatchFee(&bind.CallOpts{Pending: false})
	if err != nil {
		return nil, err
	}
	fee := new(big.Int).Mul(f, new(big.Int).SetUint64(numBatches))
	return fee, nil
}

// TrustedSequencer gets trusted sequencer address
func (etherMan *Client) TrustedSequencer() (common.Address, error) {
	return etherMan.ZkEVM.TrustedSequencer(&bind.CallOpts{Pending: false})
}

func (etherMan *Client) forcedBatchEvent(ctx context.Context, vLog types.Log, blocks *[]Block, blocksOrder *map[common.Hash][]Order) error {
	log.Debug("ForceBatch event detected")
	fb, err := etherMan.ZkEVM.ParseForceBatch(vLog)
	if err != nil {
		return err
	}
	var forcedBatch ForcedBatch
	forcedBatch.BlockNumber = vLog.BlockNumber
	forcedBatch.ForcedBatchNumber = fb.ForceBatchNum
	forcedBatch.GlobalExitRoot = fb.LastGlobalExitRoot

	// Read the tx for this batch.
	tx, err := etherMan.EthClient.TransactionInBlock(ctx, vLog.BlockHash, vLog.TxIndex)
	if err != nil {
		return err
	}
	if tx.Hash() != vLog.TxHash {
		return fmt.Errorf("error: tx hash mismatch. want: %s have: %s", vLog.TxHash, tx.Hash().String())
	}

	msg, err := core.TransactionToMessage(tx, types.NewLondonSigner(tx.ChainId()), big.NewInt(0))
	if err != nil {
		return err
	}
	if fb.Sequencer == msg.From {
		txData := tx.Data()
		// Extract coded txs.
		// Load contract ABI
		abi, err := abi.JSON(strings.NewReader(polygonzkevm.PolygonzkevmABI))
		if err != nil {
			return err
		}

		// Recover Method from signature and ABI
		method, err := abi.MethodById(txData[:4])
		if err != nil {
			return err
		}

		// Unpack method inputs
		data, err := method.Inputs.Unpack(txData[4:])
		if err != nil {
			return err
		}
		bytedata := data[0].([]byte)
		forcedBatch.RawTxsData = bytedata
	} else {
		forcedBatch.RawTxsData = fb.Transactions
	}
	forcedBatch.Sequencer = fb.Sequencer
	fullBlock, err := etherMan.EthClient.BlockByHash(ctx, vLog.BlockHash)
	if err != nil {
		return fmt.Errorf("error getting hashParent. BlockNumber: %d. Error: %w", vLog.BlockNumber, err)
	}
	t := time.Unix(int64(fullBlock.Time()), 0)
	forcedBatch.ForcedAt = t
	if len(*blocks) == 0 || ((*blocks)[len(*blocks)-1].BlockHash != vLog.BlockHash || (*blocks)[len(*blocks)-1].BlockNumber != vLog.BlockNumber) {
		block := prepareBlock(vLog, t, fullBlock)
		block.ForcedBatches = append(block.ForcedBatches, forcedBatch)
		*blocks = append(*blocks, block)
	} else if (*blocks)[len(*blocks)-1].BlockHash == vLog.BlockHash && (*blocks)[len(*blocks)-1].BlockNumber == vLog.BlockNumber {
		(*blocks)[len(*blocks)-1].ForcedBatches = append((*blocks)[len(*blocks)-1].ForcedBatches, forcedBatch)
	} else {
		log.Error("Error processing ForceBatch event. BlockHash:", vLog.BlockHash, ". BlockNumber: ", vLog.BlockNumber)
		return fmt.Errorf("error processing ForceBatch event")
	}
	or := Order{
		Name: ForcedBatchesOrder,
		Pos:  len((*blocks)[len(*blocks)-1].ForcedBatches) - 1,
	}
	(*blocksOrder)[(*blocks)[len(*blocks)-1].BlockHash] = append((*blocksOrder)[(*blocks)[len(*blocks)-1].BlockHash], or)
	return nil
}

func (etherMan *Client) sequencedBatchesEvent(ctx context.Context, vLog types.Log, blocks *[]Block, blocksOrder *map[common.Hash][]Order) error {
	log.Debug("SequenceBatches event detected")
	sb, err := etherMan.ZkEVM.ParseSequenceBatches(vLog)
	if err != nil {
		return err
	}

	// Read the tx for this event.
	tx, err := etherMan.EthClient.TransactionInBlock(ctx, vLog.BlockHash, vLog.TxIndex)
	if err != nil {
		return err
	}
	if tx.Hash() != vLog.TxHash {
		return fmt.Errorf("error: tx hash mismatch. want: %s have: %s", vLog.TxHash, tx.Hash().String())
	}
	msg, err := core.TransactionToMessage(tx, types.NewLondonSigner(tx.ChainId()), big.NewInt(0))
	if err != nil {
		return err
	}

	var sequences []SequencedBatch
	if sb.NumBatch != 1 {
		sequences, err = decodeSequences(tx.Data(), sb.NumBatch, msg.From, vLog.TxHash, msg.Nonce, sb.L1InfoRoot)
		if err != nil {
			return fmt.Errorf("error decoding the sequences: %v", err)
		}
	} else {
		log.Info("initial transaction sequence...")
		sequences = append(sequences, SequencedBatch{
			BatchNumber:   1,
			SequencerAddr: msg.From,
			TxHash:        vLog.TxHash,
			Nonce:         msg.Nonce,
		})
	}

	if len(*blocks) == 0 || ((*blocks)[len(*blocks)-1].BlockHash != vLog.BlockHash || (*blocks)[len(*blocks)-1].BlockNumber != vLog.BlockNumber) {
		fullBlock, err := etherMan.EthClient.BlockByHash(ctx, vLog.BlockHash)
		if err != nil {
			return fmt.Errorf("error getting hashParent. BlockNumber: %d. Error: %w", vLog.BlockNumber, err)
		}
		block := prepareBlock(vLog, time.Unix(int64(fullBlock.Time()), 0), fullBlock)
		block.SequencedBatches = append(block.SequencedBatches, sequences)
		*blocks = append(*blocks, block)
	} else if (*blocks)[len(*blocks)-1].BlockHash == vLog.BlockHash && (*blocks)[len(*blocks)-1].BlockNumber == vLog.BlockNumber {
		(*blocks)[len(*blocks)-1].SequencedBatches = append((*blocks)[len(*blocks)-1].SequencedBatches, sequences)
	} else {
		log.Error("Error processing SequencedBatches event. BlockHash:", vLog.BlockHash, ". BlockNumber: ", vLog.BlockNumber)
		return fmt.Errorf("error processing SequencedBatches event")
	}
	or := Order{
		Name: SequenceBatchesOrder,
		Pos:  len((*blocks)[len(*blocks)-1].SequencedBatches) - 1,
	}
	(*blocksOrder)[(*blocks)[len(*blocks)-1].BlockHash] = append((*blocksOrder)[(*blocks)[len(*blocks)-1].BlockHash], or)
	return nil
}

func (etherMan *Client) sequencedBatchesPreEtrogEvent(ctx context.Context, vLog types.Log, blocks *[]Block, blocksOrder *map[common.Hash][]Order) error {
	log.Debug("Pre etrog SequenceBatches event detected")
	sb, err := etherMan.OldZkEVM.ParseSequenceBatches(vLog)
	if err != nil {
		return err
	}

	// Read the tx for this event.
	tx, err := etherMan.EthClient.TransactionInBlock(ctx, vLog.BlockHash, vLog.TxIndex)
	if err != nil {
		return err
	}
	if tx.Hash() != vLog.TxHash {
		return fmt.Errorf("error: tx hash mismatch. want: %s have: %s", vLog.TxHash, tx.Hash().String())
	}
	msg, err := core.TransactionToMessage(tx, types.NewLondonSigner(tx.ChainId()), big.NewInt(0))
	if err != nil {
		return err
	}

	sequences, err := decodeSequencesPreEtrog(tx.Data(), sb.NumBatch, msg.From, vLog.TxHash, msg.Nonce)
	if err != nil {
		return fmt.Errorf("error decoding the sequences: %v", err)
	}

	if len(*blocks) == 0 || ((*blocks)[len(*blocks)-1].BlockHash != vLog.BlockHash || (*blocks)[len(*blocks)-1].BlockNumber != vLog.BlockNumber) {
		fullBlock, err := etherMan.EthClient.BlockByHash(ctx, vLog.BlockHash)
		if err != nil {
			return fmt.Errorf("error getting hashParent. BlockNumber: %d. Error: %w", vLog.BlockNumber, err)
		}
		block := prepareBlock(vLog, time.Unix(int64(fullBlock.Time()), 0), fullBlock)
		block.SequencedBatches = append(block.SequencedBatches, sequences)
		*blocks = append(*blocks, block)
	} else if (*blocks)[len(*blocks)-1].BlockHash == vLog.BlockHash && (*blocks)[len(*blocks)-1].BlockNumber == vLog.BlockNumber {
		(*blocks)[len(*blocks)-1].SequencedBatches = append((*blocks)[len(*blocks)-1].SequencedBatches, sequences)
	} else {
		log.Error("Error processing SequencedBatches event. BlockHash:", vLog.BlockHash, ". BlockNumber: ", vLog.BlockNumber)
		return fmt.Errorf("error processing SequencedBatches event")
	}
	or := Order{
		Name: SequenceBatchesOrder,
		Pos:  len((*blocks)[len(*blocks)-1].SequencedBatches) - 1,
	}
	(*blocksOrder)[(*blocks)[len(*blocks)-1].BlockHash] = append((*blocksOrder)[(*blocks)[len(*blocks)-1].BlockHash], or)
	return nil
}

func decodeSequences(txData []byte, lastBatchNumber uint64, sequencer common.Address, txHash common.Hash, nonce uint64, l1InfoRoot common.Hash) ([]SequencedBatch, error) {
	// Extract coded txs.
	// Load contract ABI
	smcAbi, err := abi.JSON(strings.NewReader(polygonzkevm.PolygonzkevmABI))
	if err != nil {
		return nil, err
	}

	// Recover Method from signature and ABI
	method, err := smcAbi.MethodById(txData[:4])
	if err != nil {
		return nil, err
	}

	// Unpack method inputs
	data, err := method.Inputs.Unpack(txData[4:])
	if err != nil {
		return nil, err
	}
	var sequences []polygonzkevm.PolygonRollupBaseEtrogBatchData
	bytedata, err := json.Marshal(data[0])
	if err != nil {
		return nil, err
	}
	err = json.Unmarshal(bytedata, &sequences)
	if err != nil {
		return nil, err
	}
	coinbase := (data[1]).(common.Address)
	sequencedBatches := make([]SequencedBatch, len(sequences))
	for i, seq := range sequences {
		bn := lastBatchNumber - uint64(len(sequences)-(i+1))
		s := seq
		sequencedBatches[i] = SequencedBatch{
			BatchNumber:                     bn,
			L1InfoRoot:                      &l1InfoRoot,
			SequencerAddr:                   sequencer,
			TxHash:                          txHash,
			Nonce:                           nonce,
			Coinbase:                        coinbase,
			PolygonRollupBaseEtrogBatchData: &s,
		}
	}

	return sequencedBatches, nil
}

func decodeSequencesPreEtrog(txData []byte, lastBatchNumber uint64, sequencer common.Address, txHash common.Hash, nonce uint64) ([]SequencedBatch, error) {
	// Extract coded txs.
	// Load contract ABI
	smcAbi, err := abi.JSON(strings.NewReader(oldpolygonzkevm.OldpolygonzkevmABI))
	if err != nil {
		return nil, err
	}

	// Recover Method from signature and ABI
	method, err := smcAbi.MethodById(txData[:4])
	if err != nil {
		return nil, err
	}

	// Unpack method inputs
	data, err := method.Inputs.Unpack(txData[4:])
	if err != nil {
		return nil, err
	}
	var sequences []oldpolygonzkevm.PolygonZkEVMBatchData
	bytedata, err := json.Marshal(data[0])
	if err != nil {
		return nil, err
	}
	err = json.Unmarshal(bytedata, &sequences)
	if err != nil {
		return nil, err
	}
	coinbase := (data[1]).(common.Address)
	sequencedBatches := make([]SequencedBatch, len(sequences))
	for i, seq := range sequences {
		bn := lastBatchNumber - uint64(len(sequences)-(i+1))
		s := seq
		sequencedBatches[i] = SequencedBatch{
			BatchNumber:           bn,
			SequencerAddr:         sequencer,
			TxHash:                txHash,
			Nonce:                 nonce,
			Coinbase:              coinbase,
			PolygonZkEVMBatchData: &s,
		}
	}

	return sequencedBatches, nil
}

func (etherMan *Client) oldVerifyBatchesTrustedAggregatorEvent(ctx context.Context, vLog types.Log, blocks *[]Block, blocksOrder *map[common.Hash][]Order) error {
	log.Debug("TrustedVerifyBatches event detected")
	var vb *oldpolygonzkevm.OldpolygonzkevmVerifyBatchesTrustedAggregator
	vb, err := etherMan.OldZkEVM.ParseVerifyBatchesTrustedAggregator(vLog)
	if err != nil {
		log.Error("error parsing TrustedVerifyBatches event. Error: ", err)
		return err
	}
	return etherMan.verifyBatches(ctx, vLog, blocks, blocksOrder, vb.NumBatch, vb.StateRoot, vb.Aggregator, TrustedVerifyBatchOrder)
}

func (etherMan *Client) verifyBatchesEvent(ctx context.Context, vLog types.Log, blocks *[]Block, blocksOrder *map[common.Hash][]Order) error {
	log.Debug("VerifyBatches event detected")
	vb, err := etherMan.ZkEVM.ParseVerifyBatches(vLog)
	if err != nil {
		log.Error("error parsing VerifyBatches event. Error: ", err)
		return err
	}
	return etherMan.verifyBatches(ctx, vLog, blocks, blocksOrder, vb.NumBatch, vb.StateRoot, vb.Aggregator, VerifyBatchOrder)
}
func (etherMan *Client) verifyBatches(
	ctx context.Context,
	vLog types.Log,
	blocks *[]Block,
	blocksOrder *map[common.Hash][]Order,
	numBatch uint64,
	stateRoot common.Hash,
	aggregator common.Address,
	orderName EventOrder) error {
	var verifyBatch VerifiedBatch
	verifyBatch.BlockNumber = vLog.BlockNumber
	verifyBatch.BatchNumber = numBatch
	verifyBatch.TxHash = vLog.TxHash
	verifyBatch.StateRoot = stateRoot
	verifyBatch.Aggregator = aggregator

	if len(*blocks) == 0 || ((*blocks)[len(*blocks)-1].BlockHash != vLog.BlockHash || (*blocks)[len(*blocks)-1].BlockNumber != vLog.BlockNumber) {
		fullBlock, err := etherMan.EthClient.BlockByHash(ctx, vLog.BlockHash)
		if err != nil {
			return fmt.Errorf("error getting hashParent. BlockNumber: %d. Error: %w", vLog.BlockNumber, err)
		}
		block := prepareBlock(vLog, time.Unix(int64(fullBlock.Time()), 0), fullBlock)
		block.VerifiedBatches = append(block.VerifiedBatches, verifyBatch)
		*blocks = append(*blocks, block)
	} else if (*blocks)[len(*blocks)-1].BlockHash == vLog.BlockHash && (*blocks)[len(*blocks)-1].BlockNumber == vLog.BlockNumber {
		(*blocks)[len(*blocks)-1].VerifiedBatches = append((*blocks)[len(*blocks)-1].VerifiedBatches, verifyBatch)
	} else {
		log.Error("Error processing verifyBatch event. BlockHash:", vLog.BlockHash, ". BlockNumber: ", vLog.BlockNumber)
		return fmt.Errorf("error processing verifyBatch event")
	}
	or := Order{
		Name: orderName,
		Pos:  len((*blocks)[len(*blocks)-1].VerifiedBatches) - 1,
	}
	(*blocksOrder)[(*blocks)[len(*blocks)-1].BlockHash] = append((*blocksOrder)[(*blocks)[len(*blocks)-1].BlockHash], or)
	return nil
}

func (etherMan *Client) forceSequencedBatchesEvent(ctx context.Context, vLog types.Log, blocks *[]Block, blocksOrder *map[common.Hash][]Order) error {
	log.Debug("SequenceForceBatches event detect")
	fsb, err := etherMan.ZkEVM.ParseSequenceForceBatches(vLog)
	if err != nil {
		return err
	}
	// TODO completar los datos de forcedBlockHas, forcedGer y forcedTimestamp

	// Read the tx for this batch.
	tx, err := etherMan.EthClient.TransactionInBlock(ctx, vLog.BlockHash, vLog.TxIndex)
	if err != nil {
		return err
	}
	if tx.Hash() != vLog.TxHash {
		return fmt.Errorf("error: tx hash mismatch. want: %s have: %s", vLog.TxHash, tx.Hash().String())
	}
	msg, err := core.TransactionToMessage(tx, types.NewLondonSigner(tx.ChainId()), big.NewInt(0))
	if err != nil {
		return err
	}
	fullBlock, err := etherMan.EthClient.BlockByHash(ctx, vLog.BlockHash)
	if err != nil {
		return fmt.Errorf("error getting hashParent. BlockNumber: %d. Error: %w", vLog.BlockNumber, err)
	}
	sequencedForceBatch, err := decodeSequencedForceBatches(tx.Data(), fsb.NumBatch, msg.From, vLog.TxHash, fullBlock, msg.Nonce)
	if err != nil {
		return err
	}

	if len(*blocks) == 0 || ((*blocks)[len(*blocks)-1].BlockHash != vLog.BlockHash || (*blocks)[len(*blocks)-1].BlockNumber != vLog.BlockNumber) {
		block := prepareBlock(vLog, time.Unix(int64(fullBlock.Time()), 0), fullBlock)
		block.SequencedForceBatches = append(block.SequencedForceBatches, sequencedForceBatch)
		*blocks = append(*blocks, block)
	} else if (*blocks)[len(*blocks)-1].BlockHash == vLog.BlockHash && (*blocks)[len(*blocks)-1].BlockNumber == vLog.BlockNumber {
		(*blocks)[len(*blocks)-1].SequencedForceBatches = append((*blocks)[len(*blocks)-1].SequencedForceBatches, sequencedForceBatch)
	} else {
		log.Error("Error processing ForceSequencedBatches event. BlockHash:", vLog.BlockHash, ". BlockNumber: ", vLog.BlockNumber)
		return fmt.Errorf("error processing ForceSequencedBatches event")
	}
	or := Order{
		Name: SequenceForceBatchesOrder,
		Pos:  len((*blocks)[len(*blocks)-1].SequencedForceBatches) - 1,
	}
	(*blocksOrder)[(*blocks)[len(*blocks)-1].BlockHash] = append((*blocksOrder)[(*blocks)[len(*blocks)-1].BlockHash], or)

	return nil
}

func decodeSequencedForceBatches(txData []byte, lastBatchNumber uint64, sequencer common.Address, txHash common.Hash, block *types.Block, nonce uint64) ([]SequencedForceBatch, error) {
	// Extract coded txs.
	// Load contract ABI
	abi, err := abi.JSON(strings.NewReader(polygonzkevm.PolygonzkevmABI))
	if err != nil {
		return nil, err
	}

	// Recover Method from signature and ABI
	method, err := abi.MethodById(txData[:4])
	if err != nil {
		return nil, err
	}

	// Unpack method inputs
	data, err := method.Inputs.Unpack(txData[4:])
	if err != nil {
		return nil, err
	}

	var forceBatches []polygonzkevm.PolygonRollupBaseEtrogBatchData
	bytedata, err := json.Marshal(data[0])
	if err != nil {
		return nil, err
	}
	err = json.Unmarshal(bytedata, &forceBatches)
	if err != nil {
		return nil, err
	}

	sequencedForcedBatches := make([]SequencedForceBatch, len(forceBatches))
	for i, force := range forceBatches {
		bn := lastBatchNumber - uint64(len(forceBatches)-(i+1))
		sequencedForcedBatches[i] = SequencedForceBatch{
			BatchNumber:                     bn,
			Coinbase:                        sequencer,
			TxHash:                          txHash,
			Timestamp:                       time.Unix(int64(block.Time()), 0),
			Nonce:                           nonce,
			PolygonRollupBaseEtrogBatchData: force,
		}
	}
	return sequencedForcedBatches, nil
}

func prepareBlock(vLog types.Log, t time.Time, fullBlock *types.Block) Block {
	var block Block
	block.BlockNumber = vLog.BlockNumber
	block.BlockHash = vLog.BlockHash
	block.ParentHash = fullBlock.ParentHash()
	block.ReceivedAt = t
	return block
}

func hash(data ...[32]byte) [32]byte {
	var res [32]byte
	hash := sha3.NewLegacyKeccak256()
	for _, d := range data {
		hash.Write(d[:]) //nolint:errcheck,gosec
	}
	copy(res[:], hash.Sum(nil))
	return res
}

// HeaderByNumber returns a block header from the current canonical chain. If number is
// nil, the latest known header is returned.
func (etherMan *Client) HeaderByNumber(ctx context.Context, number *big.Int) (*types.Header, error) {
	return etherMan.EthClient.HeaderByNumber(ctx, number)
}

// EthBlockByNumber function retrieves the ethereum block information by ethereum block number.
func (etherMan *Client) EthBlockByNumber(ctx context.Context, blockNumber uint64) (*types.Block, error) {
	block, err := etherMan.EthClient.BlockByNumber(ctx, new(big.Int).SetUint64(blockNumber))
	if err != nil {
		if errors.Is(err, ethereum.NotFound) || err.Error() == "block does not exist in blockchain" {
			return nil, ErrNotFound
		}
		return nil, err
	}
	return block, nil
}

// GetLatestBatchNumber function allows to retrieve the latest proposed batch in the smc
func (etherMan *Client) GetLatestBatchNumber() (uint64, error) {
	rollupData, err := etherMan.RollupManager.RollupIDToRollupData(&bind.CallOpts{Pending: false}, etherMan.RollupID)
	if err != nil {
		return 0, err
	}
	return rollupData.LastBatchSequenced, nil
}

// GetLatestBlockNumber gets the latest block number from the ethereum
func (etherMan *Client) GetLatestBlockNumber(ctx context.Context) (uint64, error) {
	return etherMan.getBlockNumber(ctx, rpc.LatestBlockNumber)
}

// GetSafeBlockNumber gets the safe block number from the ethereum
func (etherMan *Client) GetSafeBlockNumber(ctx context.Context) (uint64, error) {
	return etherMan.getBlockNumber(ctx, rpc.SafeBlockNumber)
}

// GetFinalizedBlockNumber gets the Finalized block number from the ethereum
func (etherMan *Client) GetFinalizedBlockNumber(ctx context.Context) (uint64, error) {
	return etherMan.getBlockNumber(ctx, rpc.FinalizedBlockNumber)
}

// getBlockNumber gets the block header by the provided block number from the ethereum
func (etherMan *Client) getBlockNumber(ctx context.Context, blockNumber rpc.BlockNumber) (uint64, error) {
	header, err := etherMan.EthClient.HeaderByNumber(ctx, big.NewInt(int64(blockNumber)))
	if err != nil || header == nil {
		return 0, err
	}
	return header.Number.Uint64(), nil
}

// GetLatestBlockTimestamp gets the latest block timestamp from the ethereum
func (etherMan *Client) GetLatestBlockTimestamp(ctx context.Context) (uint64, error) {
	header, err := etherMan.EthClient.HeaderByNumber(ctx, nil)
	if err != nil || header == nil {
		return 0, err
	}
	return header.Time, nil
}

// GetLatestVerifiedBatchNum gets latest verified batch from ethereum
func (etherMan *Client) GetLatestVerifiedBatchNum() (uint64, error) {
	rollupData, err := etherMan.RollupManager.RollupIDToRollupData(&bind.CallOpts{Pending: false}, etherMan.RollupID)
	if err != nil {
		return 0, err
	}
	return rollupData.LastVerifiedBatch, nil
}

// GetTx function get ethereum tx
func (etherMan *Client) GetTx(ctx context.Context, txHash common.Hash) (*types.Transaction, bool, error) {
	return etherMan.EthClient.TransactionByHash(ctx, txHash)
}

// GetTxReceipt function gets ethereum tx receipt
func (etherMan *Client) GetTxReceipt(ctx context.Context, txHash common.Hash) (*types.Receipt, error) {
	return etherMan.EthClient.TransactionReceipt(ctx, txHash)
}

// ApprovePol function allow to approve tokens in pol smc
func (etherMan *Client) ApprovePol(ctx context.Context, account common.Address, polAmount *big.Int, to common.Address) (*types.Transaction, error) {
	opts, err := etherMan.getAuthByAddress(account)
	if err == ErrNotFound {
		return nil, errors.New("can't find account private key to sign tx")
	}
	if etherMan.GasProviders.MultiGasProvider {
		opts.GasPrice = etherMan.GetL1GasPrice(ctx)
	}
	tx, err := etherMan.Pol.Approve(&opts, etherMan.l1Cfg.ZkEVMAddr, polAmount)
	if err != nil {
		if parsedErr, ok := tryParseError(err); ok {
			err = parsedErr
		}
		return nil, fmt.Errorf("error approving balance to send the batch. Error: %w", err)
	}

	return tx, nil
}

// GetTrustedSequencerURL Gets the trusted sequencer url from rollup smc
func (etherMan *Client) GetTrustedSequencerURL() (string, error) {
	return etherMan.ZkEVM.TrustedSequencerURL(&bind.CallOpts{Pending: false})
}

// GetL2ChainID returns L2 Chain ID
func (etherMan *Client) GetL2ChainID() (uint64, error) {
	chainID, err := etherMan.OldZkEVM.ChainID(&bind.CallOpts{Pending: false})
	log.Debug("chainID read from oldZkevm: ", chainID)
	if err != nil || chainID == 0 {
		log.Debug("error from oldZkevm: ", err)
		rollupData, err := etherMan.RollupManager.RollupIDToRollupData(&bind.CallOpts{Pending: false}, etherMan.RollupID)
		log.Debug("chainID read from rollupManager: ", rollupData.ChainID)
		if err != nil {
			log.Debug("error from rollupManager: ", err)
			return 0, err
		} else if rollupData.ChainID == 0 {
			return rollupData.ChainID, fmt.Errorf("error: chainID received is 0")
		}
		return rollupData.ChainID, nil
	}
	return chainID, nil
}

// GetL1GasPrice gets the l1 gas price
func (etherMan *Client) GetL1GasPrice(ctx context.Context) *big.Int {
	// Get gasPrice from providers
	gasPrice := big.NewInt(0)
	for i, prov := range etherMan.GasProviders.Providers {
		gp, err := prov.SuggestGasPrice(ctx)
		if err != nil {
			log.Warnf("error getting gas price from provider %d. Error: %s", i+1, err.Error())
		} else if gasPrice.Cmp(gp) == -1 { // gasPrice < gp
			gasPrice = gp
		}
	}
	log.Debug("gasPrice chose: ", gasPrice)
	return gasPrice
}

// SendTx sends a tx to L1
func (etherMan *Client) SendTx(ctx context.Context, tx *types.Transaction) error {
	return etherMan.EthClient.SendTransaction(ctx, tx)
}

// CurrentNonce returns the current nonce for the provided account
func (etherMan *Client) CurrentNonce(ctx context.Context, account common.Address) (uint64, error) {
	return etherMan.EthClient.NonceAt(ctx, account, nil)
}

// SuggestedGasPrice returns the suggest nonce for the network at the moment
func (etherMan *Client) SuggestedGasPrice(ctx context.Context) (*big.Int, error) {
	suggestedGasPrice := etherMan.GetL1GasPrice(ctx)
	if suggestedGasPrice.Cmp(big.NewInt(0)) == 0 {
		return nil, errors.New("failed to get the suggested gas price")
	}
	return suggestedGasPrice, nil
}

// EstimateGas returns the estimated gas for the tx
func (etherMan *Client) EstimateGas(ctx context.Context, from common.Address, to *common.Address, value *big.Int, data []byte) (uint64, error) {
	return etherMan.EthClient.EstimateGas(ctx, ethereum.CallMsg{
		From:  from,
		To:    to,
		Value: value,
		Data:  data,
	})
}

// CheckTxWasMined check if a tx was already mined
func (etherMan *Client) CheckTxWasMined(ctx context.Context, txHash common.Hash) (bool, *types.Receipt, error) {
	receipt, err := etherMan.EthClient.TransactionReceipt(ctx, txHash)
	if errors.Is(err, ethereum.NotFound) {
		return false, nil, nil
	} else if err != nil {
		return false, nil, err
	}

	return true, receipt, nil
}

// SignTx tries to sign a transaction accordingly to the provided sender
func (etherMan *Client) SignTx(ctx context.Context, sender common.Address, tx *types.Transaction) (*types.Transaction, error) {
	auth, err := etherMan.getAuthByAddress(sender)
	if err == ErrNotFound {
		return nil, ErrPrivateKeyNotFound
	}
	signedTx, err := auth.Signer(auth.From, tx)
	if err != nil {
		return nil, err
	}
	return signedTx, nil
}

// GetRevertMessage tries to get a revert message of a transaction
func (etherMan *Client) GetRevertMessage(ctx context.Context, tx *types.Transaction) (string, error) {
	// if tx == nil {
	// 	return "", nil
	// }

	// receipt, err := etherMan.GetTxReceipt(ctx, tx.Hash())
	// if err != nil {
	// 	return "", err
	// }

	// if receipt.Status == types.ReceiptStatusFailed {
	// 	revertMessage, err := operations.RevertReason(ctx, etherMan.EthClient, tx, receipt.BlockNumber)
	// 	if err != nil {
	// 		return "", err
	// 	}
	// 	return revertMessage, nil
	// }
	return "", nil
}

=======
>>>>>>> eae9eeae
// AddOrReplaceAuth adds an authorization or replace an existent one to the same account
func (etherMan *Client) AddOrReplaceAuth(auth bind.TransactOpts) error {
	log.Infof("added or replaced authorization for address: %v", auth.From.String())
	etherMan.auth[auth.From] = auth
	return nil
}

// newAuthFromKeystore an authorization instance from a keystore file
func newAuthFromKeystore(path, password string, chainID uint64) (bind.TransactOpts, error) {
	log.Infof("reading key from: %v", path)
	key, err := newKeyFromKeystore(path, password)
	if err != nil {
		return bind.TransactOpts{}, err
	}
	if key == nil {
		return bind.TransactOpts{}, nil
	}
	auth, err := bind.NewKeyedTransactorWithChainID(key.PrivateKey, new(big.Int).SetUint64(chainID))
	if err != nil {
		return bind.TransactOpts{}, err
	}
	return *auth, nil
}

// newKeyFromKeystore creates an instance of a keystore key from a keystore file
func newKeyFromKeystore(path, password string) (*keystore.Key, error) {
	if path == "" && password == "" {
		return nil, nil
	}
	keystoreEncrypted, err := os.ReadFile(filepath.Clean(path))
	if err != nil {
		return nil, err
	}
	log.Infof("decrypting key from: %v", path)
	key, err := keystore.DecryptKey(keystoreEncrypted, password)
	if err != nil {
		return nil, err
	}
	return key, nil
<<<<<<< HEAD
}

// newAuthFromKeystore an authorization instance from a keystore file
func newAuthFromKeystore(path, password string, chainID uint64) (bind.TransactOpts, error) {
	log.Infof("reading key from: %v", path)
	key, err := newKeyFromKeystore(path, password)
	if err != nil {
		return bind.TransactOpts{}, err
	}
	if key == nil {
		return bind.TransactOpts{}, nil
	}
	auth, err := bind.NewKeyedTransactorWithChainID(key.PrivateKey, new(big.Int).SetUint64(chainID))
	if err != nil {
		return bind.TransactOpts{}, err
	}
	return *auth, nil
}

// getAuthByAddress tries to get an authorization from the authorizations map
func (etherMan *Client) getAuthByAddress(addr common.Address) (bind.TransactOpts, error) {
	auth, found := etherMan.auth[addr]
	if !found {
		return bind.TransactOpts{}, ErrNotFound
	}
	return auth, nil
}

// generateRandomAuth generates an authorization instance from a
// randomly generated private key to be used to estimate gas for PoE
// operations NOT restricted to the Trusted Sequencer
// func (etherMan *Client) generateRandomAuth() (bind.TransactOpts, error) {
// 	privateKey, err := crypto.GenerateKey()
// 	if err != nil {
// 		return bind.TransactOpts{}, errors.New("failed to generate a private key to estimate L1 txs")
// 	}
// 	chainID := big.NewInt(0).SetUint64(etherMan.l1Cfg.L1ChainID)
// 	auth, err := bind.NewKeyedTransactorWithChainID(privateKey, chainID)
// 	if err != nil {
// 		return bind.TransactOpts{}, errors.New("failed to generate a fake authorization to estimate L1 txs")
// 	}

// 	return *auth, nil
// }

func encodeBlobData(data []byte) (kzg4844.Blob, error) {
	dataLen := len(data)
	if dataLen > params.BlobTxFieldElementsPerBlob*(params.BlobTxBytesPerFieldElement-1) {
		log.Infof("blob data longer than allowed (length: %v, limit: %v)", dataLen, params.BlobTxFieldElementsPerBlob*(params.BlobTxBytesPerFieldElement-1))
		return kzg4844.Blob{}, errors.New("blob data longer than allowed")
	}

	// 1 Blob = 4096 Field elements x 32 bytes/field element = 128 KB
	elemSize := params.BlobTxBytesPerFieldElement

	blob := kzg4844.Blob{}
	fieldIndex := -1
	for i := 0; i < len(data); i += (elemSize - 1) {
		fieldIndex++
		if fieldIndex == params.BlobTxFieldElementsPerBlob {
			break
		}
		max := i + (elemSize - 1)
		if max > len(data) {
			max = len(data)
		}
		copy(blob[fieldIndex*elemSize+1:], data[i:max])
	}
	return blob, nil
}

func makeBlobSidecar(blobs []kzg4844.Blob) *types.BlobTxSidecar {
	var commitments []kzg4844.Commitment
	var proofs []kzg4844.Proof

	for _, blob := range blobs {
		c, _ := kzg4844.BlobToCommitment(blob)
		p, _ := kzg4844.ComputeBlobProof(blob, c)

		commitments = append(commitments, c)
		proofs = append(proofs, p)
	}

	return &types.BlobTxSidecar{
		Blobs:       blobs,
		Commitments: commitments,
		Proofs:      proofs,
	}
=======
>>>>>>> eae9eeae
}<|MERGE_RESOLUTION|>--- conflicted
+++ resolved
@@ -2,6 +2,7 @@
 
 import (
 	"context"
+	"errors"
 	"fmt"
 	"math/big"
 	"os"
@@ -15,117 +16,12 @@
 	"github.com/ethereum/go-ethereum/accounts/abi/bind"
 	"github.com/ethereum/go-ethereum/accounts/keystore"
 	"github.com/ethereum/go-ethereum/common"
-<<<<<<< HEAD
 	"github.com/ethereum/go-ethereum/consensus/misc/eip4844"
-	"github.com/ethereum/go-ethereum/core"
 	"github.com/ethereum/go-ethereum/core/types"
-	"github.com/ethereum/go-ethereum/crypto"
 	"github.com/ethereum/go-ethereum/crypto/kzg4844"
 	"github.com/ethereum/go-ethereum/ethclient"
 	"github.com/ethereum/go-ethereum/params"
-	"github.com/ethereum/go-ethereum/rpc"
 	"github.com/holiman/uint256"
-	"golang.org/x/crypto/sha3"
-)
-
-var (
-	// Events RollupManager
-	setBatchFeeSignatureHash                       = crypto.Keccak256Hash([]byte("SetBatchFee(uint256)"))
-	setTrustedAggregatorSignatureHash              = crypto.Keccak256Hash([]byte("SetTrustedAggregator(address)"))       // Used in oldZkEvm as well
-	setVerifyBatchTimeTargetSignatureHash          = crypto.Keccak256Hash([]byte("SetVerifyBatchTimeTarget(uint64)"))    // Used in oldZkEvm as well
-	setMultiplierBatchFeeSignatureHash             = crypto.Keccak256Hash([]byte("SetMultiplierBatchFee(uint16)"))       // Used in oldZkEvm as well
-	setPendingStateTimeoutSignatureHash            = crypto.Keccak256Hash([]byte("SetPendingStateTimeout(uint64)"))      // Used in oldZkEvm as well
-	setTrustedAggregatorTimeoutSignatureHash       = crypto.Keccak256Hash([]byte("SetTrustedAggregatorTimeout(uint64)")) // Used in oldZkEvm as well
-	overridePendingStateSignatureHash              = crypto.Keccak256Hash([]byte("OverridePendingState(uint32,uint64,bytes32,bytes32,address)"))
-	proveNonDeterministicPendingStateSignatureHash = crypto.Keccak256Hash([]byte("ProveNonDeterministicPendingState(bytes32,bytes32)")) // Used in oldZkEvm as well
-	consolidatePendingStateSignatureHash           = crypto.Keccak256Hash([]byte("ConsolidatePendingState(uint32,uint64,bytes32,bytes32,uint64)"))
-	verifyBatchesTrustedAggregatorSignatureHash    = crypto.Keccak256Hash([]byte("VerifyBatchesTrustedAggregator(uint32,uint64,bytes32,bytes32,address)"))
-	rollupManagerVerifyBatchesSignatureHash        = crypto.Keccak256Hash([]byte("VerifyBatches(uint32,uint64,bytes32,bytes32,address)"))
-	onSequenceBatchesSignatureHash                 = crypto.Keccak256Hash([]byte("OnSequenceBatches(uint32,uint64)"))
-	updateRollupSignatureHash                      = crypto.Keccak256Hash([]byte("UpdateRollup(uint32,uint32,uint64)"))
-	addExistingRollupSignatureHash                 = crypto.Keccak256Hash([]byte("AddExistingRollup(uint32,uint64,address,uint64,uint8,uint64)"))
-	createNewRollupSignatureHash                   = crypto.Keccak256Hash([]byte("CreateNewRollup(uint32,uint32,address,uint64,address)"))
-	obsoleteRollupTypeSignatureHash                = crypto.Keccak256Hash([]byte("ObsoleteRollupType(uint32)"))
-	addNewRollupTypeSignatureHash                  = crypto.Keccak256Hash([]byte("AddNewRollupType(uint32,address,address,uint64,uint8,bytes32,string)"))
-
-	// Events new ZkEvm/RollupBase
-	acceptAdminRoleSignatureHash        = crypto.Keccak256Hash([]byte("AcceptAdminRole(address)"))                 // Used in oldZkEvm as well
-	transferAdminRoleSignatureHash      = crypto.Keccak256Hash([]byte("TransferAdminRole(address)"))               // Used in oldZkEvm as well
-	activateForceBatchesSignatureHash   = crypto.Keccak256Hash([]byte("ActivateForceBatches()"))                   // Used in oldZkEvm as well
-	setForceBatchTimeoutSignatureHash   = crypto.Keccak256Hash([]byte("SetForceBatchTimeout(uint64)"))             // Used in oldZkEvm as well
-	setTrustedSequencerURLSignatureHash = crypto.Keccak256Hash([]byte("SetTrustedSequencerURL(string)"))           // Used in oldZkEvm as well
-	setTrustedSequencerSignatureHash    = crypto.Keccak256Hash([]byte("SetTrustedSequencer(address)"))             // Used in oldZkEvm as well
-	verifyBatchesSignatureHash          = crypto.Keccak256Hash([]byte("VerifyBatches(uint64,bytes32,address)"))    // Used in oldZkEvm as well
-	sequenceForceBatchesSignatureHash   = crypto.Keccak256Hash([]byte("SequenceForceBatches(uint64)"))             // Used in oldZkEvm as well
-	forceBatchSignatureHash             = crypto.Keccak256Hash([]byte("ForceBatch(uint64,bytes32,address,bytes)")) // Used in oldZkEvm as well
-	sequenceBatchesSignatureHash        = crypto.Keccak256Hash([]byte("SequenceBatches(uint64,bytes32)"))          // Used in oldZkEvm as well
-	initialSequenceBatchesSignatureHash = crypto.Keccak256Hash([]byte("InitialSequenceBatches(bytes,bytes32,address)"))
-
-	// Extra RollupManager
-	initializedSignatureHash               = crypto.Keccak256Hash([]byte("Initialized(uint64)"))                       // Initializable. Used in RollupBase as well
-	roleAdminChangedSignatureHash          = crypto.Keccak256Hash([]byte("RoleAdminChanged(bytes32,bytes32,bytes32)")) // IAccessControlUpgradeable
-	roleGrantedSignatureHash               = crypto.Keccak256Hash([]byte("RoleGranted(bytes32,address,address)"))      // IAccessControlUpgradeable
-	roleRevokedSignatureHash               = crypto.Keccak256Hash([]byte("RoleRevoked(bytes32,address,address)"))      // IAccessControlUpgradeable
-	emergencyStateActivatedSignatureHash   = crypto.Keccak256Hash([]byte("EmergencyStateActivated()"))                 // EmergencyManager. Used in oldZkEvm as well
-	emergencyStateDeactivatedSignatureHash = crypto.Keccak256Hash([]byte("EmergencyStateDeactivated()"))               // EmergencyManager. Used in oldZkEvm as well
-
-	// New GER event Etrog
-	updateL1InfoTreeSignatureHash = crypto.Keccak256Hash([]byte("UpdateL1InfoTree(bytes32,bytes32)"))
-
-	// PreLxLy events
-	updateGlobalExitRootSignatureHash              = crypto.Keccak256Hash([]byte("UpdateGlobalExitRoot(bytes32,bytes32)"))
-	oldVerifyBatchesTrustedAggregatorSignatureHash = crypto.Keccak256Hash([]byte("VerifyBatchesTrustedAggregator(uint64,bytes32,address)"))
-	transferOwnershipSignatureHash                 = crypto.Keccak256Hash([]byte("OwnershipTransferred(address,address)"))
-	updateZkEVMVersionSignatureHash                = crypto.Keccak256Hash([]byte("UpdateZkEVMVersion(uint64,uint64,string)"))
-	oldConsolidatePendingStateSignatureHash        = crypto.Keccak256Hash([]byte("ConsolidatePendingState(uint64,bytes32,uint64)"))
-	oldOverridePendingStateSignatureHash           = crypto.Keccak256Hash([]byte("OverridePendingState(uint64,bytes32,address)"))
-	sequenceBatchesPreEtrogSignatureHash           = crypto.Keccak256Hash([]byte("SequenceBatches(uint64)"))
-
-	// Proxy events
-	initializedProxySignatureHash = crypto.Keccak256Hash([]byte("Initialized(uint8)"))
-	adminChangedSignatureHash     = crypto.Keccak256Hash([]byte("AdminChanged(address,address)"))
-	beaconUpgradedSignatureHash   = crypto.Keccak256Hash([]byte("BeaconUpgraded(address)"))
-	upgradedSignatureHash         = crypto.Keccak256Hash([]byte("Upgraded(address)"))
-
-	// ErrNotFound is used when the object is not found
-	ErrNotFound = errors.New("not found")
-	// ErrIsReadOnlyMode is used when the EtherMan client is in read-only mode.
-	ErrIsReadOnlyMode = errors.New("etherman client in read-only mode: no account configured to send transactions to L1. " +
-		"please check the [Etherman] PrivateKeyPath and PrivateKeyPassword configuration")
-	// ErrPrivateKeyNotFound used when the provided sender does not have a private key registered to be used
-	ErrPrivateKeyNotFound = errors.New("can't find sender private key to sign tx")
-)
-
-// SequencedBatchesSigHash returns the hash for the `SequenceBatches` event.
-func SequencedBatchesSigHash() common.Hash { return sequenceBatchesSignatureHash }
-
-// TrustedVerifyBatchesSigHash returns the hash for the `TrustedVerifyBatches` event.
-func TrustedVerifyBatchesSigHash() common.Hash { return verifyBatchesTrustedAggregatorSignatureHash }
-
-// EventOrder is the the type used to identify the events order
-type EventOrder string
-
-const (
-	// GlobalExitRootsOrder identifies a GlobalExitRoot event
-	GlobalExitRootsOrder EventOrder = "GlobalExitRoots"
-	// L1InfoTreeOrder identifies a L1InTree event
-	L1InfoTreeOrder EventOrder = "L1InfoTreeOrder"
-	// SequenceBatchesOrder identifies a VerifyBatch event
-	SequenceBatchesOrder EventOrder = "SequenceBatches"
-	// ForcedBatchesOrder identifies a ForcedBatches event
-	ForcedBatchesOrder EventOrder = "ForcedBatches"
-	// TrustedVerifyBatchOrder identifies a TrustedVerifyBatch event
-	TrustedVerifyBatchOrder EventOrder = "TrustedVerifyBatch"
-	// VerifyBatchOrder identifies a VerifyBatch event
-	VerifyBatchOrder EventOrder = "VerifyBatch"
-	// SequenceForceBatchesOrder identifies a SequenceForceBatches event
-	SequenceForceBatchesOrder EventOrder = "SequenceForceBatches"
-	// ForkIDsOrder identifies an updateZkevmVersion event
-	ForkIDsOrder EventOrder = "forkIDs"
-=======
-	"github.com/ethereum/go-ethereum/core/types"
-	"github.com/ethereum/go-ethereum/ethclient"
->>>>>>> eae9eeae
 )
 
 type ethereumClient interface {
@@ -207,11 +103,8 @@
 
 // EstimateGasSequenceBatches estimates gas for sending batches
 func (etherMan *Client) EstimateGasSequenceBatches(sender common.Address, sequences []ethmanTypes.Sequence, maxSequenceTimestamp uint64, initSequenceBatchNumber uint64, l2Coinbase common.Address) (*types.Transaction, error) {
-<<<<<<< HEAD
 	const GWEI_DIV = 1000000000
 
-=======
->>>>>>> eae9eeae
 	opts, err := etherMan.getAuthByAddress(sender)
 	if err == ErrNotFound {
 		return nil, ErrPrivateKeyNotFound
@@ -223,7 +116,6 @@
 	if err != nil {
 		return nil, err
 	}
-<<<<<<< HEAD
 
 	estimateDataCost := new(big.Int).Mul(tx.GasPrice(), new(big.Int).SetUint64(tx.Gas())).Uint64()
 	log.Infof(">> tx DATA cost: %9d Gwei = %d gas x %d gasPrice", estimateDataCost/GWEI_DIV, tx.Gas(), tx.GasPrice().Uint64())
@@ -273,13 +165,6 @@
 
 // BuildSequenceBatchesTxData builds a []bytes to be sent to the PoE SC method SequenceBatches.
 func (etherMan *Client) BuildSequenceBatchesTxData(sender common.Address, sequences []ethmanTypes.Sequence, maxSequenceTimestamp uint64, lastSequencedBatchNumber uint64, l2Coinbase common.Address, useBlobs bool) (to *common.Address, data []byte, err error) {
-=======
-	return tx, nil
-}
-
-// BuildSequenceBatchesTxData builds a []bytes to be sent to the PoE SC method SequenceBatches.
-func (etherMan *Client) BuildSequenceBatchesTxData(sender common.Address, sequences []ethmanTypes.Sequence, maxSequenceTimestamp uint64, lastSequencedBatchNumber uint64, l2Coinbase common.Address) (to *common.Address, data []byte, err error) {
->>>>>>> eae9eeae
 	opts, err := etherMan.getAuthByAddress(sender)
 	if err == ErrNotFound {
 		return nil, nil, fmt.Errorf("failed to build sequence batches, err: %w", ErrPrivateKeyNotFound)
@@ -306,7 +191,7 @@
 		// 	log.Error("failed packing call: %v", err)
 		// }
 
-		toAddress := common.HexToAddress(etherMan.SCAddresses[0].Hex())
+		toAddress := common.HexToAddress("0x01") //etherMan.SCAddresses[0].Hex())
 		fromAddress := opts.From
 		chainID := big.NewInt(int64(etherMan.cfg.EthermanConfig.L1ChainID))
 
@@ -398,44 +283,6 @@
 	return tx.To(), tx.Data(), nil
 }
 
-<<<<<<< HEAD
-=======
-// GetLatestBatchNumber function allows to retrieve the latest proposed batch in the smc
-func (etherMan *Client) GetLatestBatchNumber() (uint64, error) {
-	rollupData, err := etherMan.RollupManager.RollupIDToRollupData(&bind.CallOpts{Pending: false}, etherMan.RollupID)
-	if err != nil {
-		return 0, err
-	}
-	return rollupData.LastBatchSequenced, nil
-}
-
-// CurrentNonce returns the current nonce for the provided account
-func (etherMan *Client) CurrentNonce(ctx context.Context, account common.Address) (uint64, error) {
-	return etherMan.EthClient.NonceAt(ctx, account, nil)
-}
-
-// LoadAuthFromKeyStore loads an authorization from a key store file
-func (etherMan *Client) LoadAuthFromKeyStore(path, password string) (*bind.TransactOpts, error) {
-	auth, err := newAuthFromKeystore(path, password, etherMan.l1Cfg.L1ChainID)
-	if err != nil {
-		return nil, err
-	}
-
-	log.Infof("loaded authorization for address: %v", auth.From.String())
-	etherMan.auth[auth.From] = auth
-	return &auth, nil
-}
-
-// getAuthByAddress tries to get an authorization from the authorizations map
-func (etherMan *Client) getAuthByAddress(addr common.Address) (bind.TransactOpts, error) {
-	auth, found := etherMan.auth[addr]
-	if !found {
-		return bind.TransactOpts{}, ErrNotFound
-	}
-	return auth, nil
-}
-
->>>>>>> eae9eeae
 func (etherMan *Client) sequenceBatches(opts bind.TransactOpts, sequences []ethmanTypes.Sequence, maxSequenceTimestamp uint64, lastSequencedBatchNumber uint64, l2Coinbase common.Address) (*types.Transaction, error) {
 	var batches []polygonzkevm.PolygonRollupBaseEtrogBatchData
 	for _, seq := range sequences {
@@ -492,747 +339,6 @@
 	return tx, err
 }
 
-<<<<<<< HEAD
-// BuildTrustedVerifyBatchesTxData builds a []bytes to be sent to the PoE SC method TrustedVerifyBatches.
-// func (etherMan *Client) BuildTrustedVerifyBatchesTxData(lastVerifiedBatch, newVerifiedBatch uint64, inputs *ethmanTypes.FinalProofInputs, beneficiary common.Address) (to *common.Address, data []byte, err error) {
-// opts, err := etherMan.generateRandomAuth()
-// if err != nil {
-// 	return nil, nil, fmt.Errorf("failed to build trusted verify batches, err: %w", err)
-// }
-// opts.NoSend = true
-// // force nonce, gas limit and gas price to avoid querying it from the chain
-// opts.Nonce = big.NewInt(1)
-// opts.GasLimit = uint64(1)
-// opts.GasPrice = big.NewInt(1)
-
-// var newLocalExitRoot [32]byte
-// copy(newLocalExitRoot[:], inputs.NewLocalExitRoot)
-
-// var newStateRoot [32]byte
-// copy(newStateRoot[:], inputs.NewStateRoot)
-
-// proof, err := convertProof(inputs.FinalProof.Proof)
-// if err != nil {
-// 	log.Errorf("error converting proof. Error: %v, Proof: %s", err, inputs.FinalProof.Proof)
-// 	return nil, nil, err
-// }
-
-// const pendStateNum = 0 // TODO hardcoded for now until we implement the pending state feature
-
-// tx, err := etherMan.RollupManager.VerifyBatchesTrustedAggregator(
-// 	&opts,
-// 	etherMan.RollupID,
-// 	pendStateNum,
-// 	lastVerifiedBatch,
-// 	newVerifiedBatch,
-// 	newLocalExitRoot,
-// 	newStateRoot,
-// 	beneficiary,
-// 	proof,
-// )
-// if err != nil {
-// 	if parsedErr, ok := tryParseError(err); ok {
-// 		err = parsedErr
-// 	}
-// 	return nil, nil, err
-// }
-
-// return tx.To(), tx.Data(), nil
-// return nil, nil, nil
-// }
-
-// func convertProof(p string) ([24][32]byte, error) {
-// 	if len(p) != 24*32*2+2 {
-// 		return [24][32]byte{}, fmt.Errorf("invalid proof length. Length: %d", len(p))
-// 	}
-// 	p = strings.TrimPrefix(p, "0x")
-// 	proof := [24][32]byte{}
-// 	for i := 0; i < 24; i++ {
-// 		data := p[i*64 : (i+1)*64]
-// 		p, err := encoding.DecodeBytes(&data)
-// 		if err != nil {
-// 			return [24][32]byte{}, fmt.Errorf("failed to decode proof, err: %w", err)
-// 		}
-// 		var aux [32]byte
-// 		copy(aux[:], p)
-// 		proof[i] = aux
-// 	}
-// 	return proof, nil
-// }
-
-// GetSendSequenceFee get super/trusted sequencer fee
-func (etherMan *Client) GetSendSequenceFee(numBatches uint64) (*big.Int, error) {
-	f, err := etherMan.RollupManager.GetBatchFee(&bind.CallOpts{Pending: false})
-	if err != nil {
-		return nil, err
-	}
-	fee := new(big.Int).Mul(f, new(big.Int).SetUint64(numBatches))
-	return fee, nil
-}
-
-// TrustedSequencer gets trusted sequencer address
-func (etherMan *Client) TrustedSequencer() (common.Address, error) {
-	return etherMan.ZkEVM.TrustedSequencer(&bind.CallOpts{Pending: false})
-}
-
-func (etherMan *Client) forcedBatchEvent(ctx context.Context, vLog types.Log, blocks *[]Block, blocksOrder *map[common.Hash][]Order) error {
-	log.Debug("ForceBatch event detected")
-	fb, err := etherMan.ZkEVM.ParseForceBatch(vLog)
-	if err != nil {
-		return err
-	}
-	var forcedBatch ForcedBatch
-	forcedBatch.BlockNumber = vLog.BlockNumber
-	forcedBatch.ForcedBatchNumber = fb.ForceBatchNum
-	forcedBatch.GlobalExitRoot = fb.LastGlobalExitRoot
-
-	// Read the tx for this batch.
-	tx, err := etherMan.EthClient.TransactionInBlock(ctx, vLog.BlockHash, vLog.TxIndex)
-	if err != nil {
-		return err
-	}
-	if tx.Hash() != vLog.TxHash {
-		return fmt.Errorf("error: tx hash mismatch. want: %s have: %s", vLog.TxHash, tx.Hash().String())
-	}
-
-	msg, err := core.TransactionToMessage(tx, types.NewLondonSigner(tx.ChainId()), big.NewInt(0))
-	if err != nil {
-		return err
-	}
-	if fb.Sequencer == msg.From {
-		txData := tx.Data()
-		// Extract coded txs.
-		// Load contract ABI
-		abi, err := abi.JSON(strings.NewReader(polygonzkevm.PolygonzkevmABI))
-		if err != nil {
-			return err
-		}
-
-		// Recover Method from signature and ABI
-		method, err := abi.MethodById(txData[:4])
-		if err != nil {
-			return err
-		}
-
-		// Unpack method inputs
-		data, err := method.Inputs.Unpack(txData[4:])
-		if err != nil {
-			return err
-		}
-		bytedata := data[0].([]byte)
-		forcedBatch.RawTxsData = bytedata
-	} else {
-		forcedBatch.RawTxsData = fb.Transactions
-	}
-	forcedBatch.Sequencer = fb.Sequencer
-	fullBlock, err := etherMan.EthClient.BlockByHash(ctx, vLog.BlockHash)
-	if err != nil {
-		return fmt.Errorf("error getting hashParent. BlockNumber: %d. Error: %w", vLog.BlockNumber, err)
-	}
-	t := time.Unix(int64(fullBlock.Time()), 0)
-	forcedBatch.ForcedAt = t
-	if len(*blocks) == 0 || ((*blocks)[len(*blocks)-1].BlockHash != vLog.BlockHash || (*blocks)[len(*blocks)-1].BlockNumber != vLog.BlockNumber) {
-		block := prepareBlock(vLog, t, fullBlock)
-		block.ForcedBatches = append(block.ForcedBatches, forcedBatch)
-		*blocks = append(*blocks, block)
-	} else if (*blocks)[len(*blocks)-1].BlockHash == vLog.BlockHash && (*blocks)[len(*blocks)-1].BlockNumber == vLog.BlockNumber {
-		(*blocks)[len(*blocks)-1].ForcedBatches = append((*blocks)[len(*blocks)-1].ForcedBatches, forcedBatch)
-	} else {
-		log.Error("Error processing ForceBatch event. BlockHash:", vLog.BlockHash, ". BlockNumber: ", vLog.BlockNumber)
-		return fmt.Errorf("error processing ForceBatch event")
-	}
-	or := Order{
-		Name: ForcedBatchesOrder,
-		Pos:  len((*blocks)[len(*blocks)-1].ForcedBatches) - 1,
-	}
-	(*blocksOrder)[(*blocks)[len(*blocks)-1].BlockHash] = append((*blocksOrder)[(*blocks)[len(*blocks)-1].BlockHash], or)
-	return nil
-}
-
-func (etherMan *Client) sequencedBatchesEvent(ctx context.Context, vLog types.Log, blocks *[]Block, blocksOrder *map[common.Hash][]Order) error {
-	log.Debug("SequenceBatches event detected")
-	sb, err := etherMan.ZkEVM.ParseSequenceBatches(vLog)
-	if err != nil {
-		return err
-	}
-
-	// Read the tx for this event.
-	tx, err := etherMan.EthClient.TransactionInBlock(ctx, vLog.BlockHash, vLog.TxIndex)
-	if err != nil {
-		return err
-	}
-	if tx.Hash() != vLog.TxHash {
-		return fmt.Errorf("error: tx hash mismatch. want: %s have: %s", vLog.TxHash, tx.Hash().String())
-	}
-	msg, err := core.TransactionToMessage(tx, types.NewLondonSigner(tx.ChainId()), big.NewInt(0))
-	if err != nil {
-		return err
-	}
-
-	var sequences []SequencedBatch
-	if sb.NumBatch != 1 {
-		sequences, err = decodeSequences(tx.Data(), sb.NumBatch, msg.From, vLog.TxHash, msg.Nonce, sb.L1InfoRoot)
-		if err != nil {
-			return fmt.Errorf("error decoding the sequences: %v", err)
-		}
-	} else {
-		log.Info("initial transaction sequence...")
-		sequences = append(sequences, SequencedBatch{
-			BatchNumber:   1,
-			SequencerAddr: msg.From,
-			TxHash:        vLog.TxHash,
-			Nonce:         msg.Nonce,
-		})
-	}
-
-	if len(*blocks) == 0 || ((*blocks)[len(*blocks)-1].BlockHash != vLog.BlockHash || (*blocks)[len(*blocks)-1].BlockNumber != vLog.BlockNumber) {
-		fullBlock, err := etherMan.EthClient.BlockByHash(ctx, vLog.BlockHash)
-		if err != nil {
-			return fmt.Errorf("error getting hashParent. BlockNumber: %d. Error: %w", vLog.BlockNumber, err)
-		}
-		block := prepareBlock(vLog, time.Unix(int64(fullBlock.Time()), 0), fullBlock)
-		block.SequencedBatches = append(block.SequencedBatches, sequences)
-		*blocks = append(*blocks, block)
-	} else if (*blocks)[len(*blocks)-1].BlockHash == vLog.BlockHash && (*blocks)[len(*blocks)-1].BlockNumber == vLog.BlockNumber {
-		(*blocks)[len(*blocks)-1].SequencedBatches = append((*blocks)[len(*blocks)-1].SequencedBatches, sequences)
-	} else {
-		log.Error("Error processing SequencedBatches event. BlockHash:", vLog.BlockHash, ". BlockNumber: ", vLog.BlockNumber)
-		return fmt.Errorf("error processing SequencedBatches event")
-	}
-	or := Order{
-		Name: SequenceBatchesOrder,
-		Pos:  len((*blocks)[len(*blocks)-1].SequencedBatches) - 1,
-	}
-	(*blocksOrder)[(*blocks)[len(*blocks)-1].BlockHash] = append((*blocksOrder)[(*blocks)[len(*blocks)-1].BlockHash], or)
-	return nil
-}
-
-func (etherMan *Client) sequencedBatchesPreEtrogEvent(ctx context.Context, vLog types.Log, blocks *[]Block, blocksOrder *map[common.Hash][]Order) error {
-	log.Debug("Pre etrog SequenceBatches event detected")
-	sb, err := etherMan.OldZkEVM.ParseSequenceBatches(vLog)
-	if err != nil {
-		return err
-	}
-
-	// Read the tx for this event.
-	tx, err := etherMan.EthClient.TransactionInBlock(ctx, vLog.BlockHash, vLog.TxIndex)
-	if err != nil {
-		return err
-	}
-	if tx.Hash() != vLog.TxHash {
-		return fmt.Errorf("error: tx hash mismatch. want: %s have: %s", vLog.TxHash, tx.Hash().String())
-	}
-	msg, err := core.TransactionToMessage(tx, types.NewLondonSigner(tx.ChainId()), big.NewInt(0))
-	if err != nil {
-		return err
-	}
-
-	sequences, err := decodeSequencesPreEtrog(tx.Data(), sb.NumBatch, msg.From, vLog.TxHash, msg.Nonce)
-	if err != nil {
-		return fmt.Errorf("error decoding the sequences: %v", err)
-	}
-
-	if len(*blocks) == 0 || ((*blocks)[len(*blocks)-1].BlockHash != vLog.BlockHash || (*blocks)[len(*blocks)-1].BlockNumber != vLog.BlockNumber) {
-		fullBlock, err := etherMan.EthClient.BlockByHash(ctx, vLog.BlockHash)
-		if err != nil {
-			return fmt.Errorf("error getting hashParent. BlockNumber: %d. Error: %w", vLog.BlockNumber, err)
-		}
-		block := prepareBlock(vLog, time.Unix(int64(fullBlock.Time()), 0), fullBlock)
-		block.SequencedBatches = append(block.SequencedBatches, sequences)
-		*blocks = append(*blocks, block)
-	} else if (*blocks)[len(*blocks)-1].BlockHash == vLog.BlockHash && (*blocks)[len(*blocks)-1].BlockNumber == vLog.BlockNumber {
-		(*blocks)[len(*blocks)-1].SequencedBatches = append((*blocks)[len(*blocks)-1].SequencedBatches, sequences)
-	} else {
-		log.Error("Error processing SequencedBatches event. BlockHash:", vLog.BlockHash, ". BlockNumber: ", vLog.BlockNumber)
-		return fmt.Errorf("error processing SequencedBatches event")
-	}
-	or := Order{
-		Name: SequenceBatchesOrder,
-		Pos:  len((*blocks)[len(*blocks)-1].SequencedBatches) - 1,
-	}
-	(*blocksOrder)[(*blocks)[len(*blocks)-1].BlockHash] = append((*blocksOrder)[(*blocks)[len(*blocks)-1].BlockHash], or)
-	return nil
-}
-
-func decodeSequences(txData []byte, lastBatchNumber uint64, sequencer common.Address, txHash common.Hash, nonce uint64, l1InfoRoot common.Hash) ([]SequencedBatch, error) {
-	// Extract coded txs.
-	// Load contract ABI
-	smcAbi, err := abi.JSON(strings.NewReader(polygonzkevm.PolygonzkevmABI))
-	if err != nil {
-		return nil, err
-	}
-
-	// Recover Method from signature and ABI
-	method, err := smcAbi.MethodById(txData[:4])
-	if err != nil {
-		return nil, err
-	}
-
-	// Unpack method inputs
-	data, err := method.Inputs.Unpack(txData[4:])
-	if err != nil {
-		return nil, err
-	}
-	var sequences []polygonzkevm.PolygonRollupBaseEtrogBatchData
-	bytedata, err := json.Marshal(data[0])
-	if err != nil {
-		return nil, err
-	}
-	err = json.Unmarshal(bytedata, &sequences)
-	if err != nil {
-		return nil, err
-	}
-	coinbase := (data[1]).(common.Address)
-	sequencedBatches := make([]SequencedBatch, len(sequences))
-	for i, seq := range sequences {
-		bn := lastBatchNumber - uint64(len(sequences)-(i+1))
-		s := seq
-		sequencedBatches[i] = SequencedBatch{
-			BatchNumber:                     bn,
-			L1InfoRoot:                      &l1InfoRoot,
-			SequencerAddr:                   sequencer,
-			TxHash:                          txHash,
-			Nonce:                           nonce,
-			Coinbase:                        coinbase,
-			PolygonRollupBaseEtrogBatchData: &s,
-		}
-	}
-
-	return sequencedBatches, nil
-}
-
-func decodeSequencesPreEtrog(txData []byte, lastBatchNumber uint64, sequencer common.Address, txHash common.Hash, nonce uint64) ([]SequencedBatch, error) {
-	// Extract coded txs.
-	// Load contract ABI
-	smcAbi, err := abi.JSON(strings.NewReader(oldpolygonzkevm.OldpolygonzkevmABI))
-	if err != nil {
-		return nil, err
-	}
-
-	// Recover Method from signature and ABI
-	method, err := smcAbi.MethodById(txData[:4])
-	if err != nil {
-		return nil, err
-	}
-
-	// Unpack method inputs
-	data, err := method.Inputs.Unpack(txData[4:])
-	if err != nil {
-		return nil, err
-	}
-	var sequences []oldpolygonzkevm.PolygonZkEVMBatchData
-	bytedata, err := json.Marshal(data[0])
-	if err != nil {
-		return nil, err
-	}
-	err = json.Unmarshal(bytedata, &sequences)
-	if err != nil {
-		return nil, err
-	}
-	coinbase := (data[1]).(common.Address)
-	sequencedBatches := make([]SequencedBatch, len(sequences))
-	for i, seq := range sequences {
-		bn := lastBatchNumber - uint64(len(sequences)-(i+1))
-		s := seq
-		sequencedBatches[i] = SequencedBatch{
-			BatchNumber:           bn,
-			SequencerAddr:         sequencer,
-			TxHash:                txHash,
-			Nonce:                 nonce,
-			Coinbase:              coinbase,
-			PolygonZkEVMBatchData: &s,
-		}
-	}
-
-	return sequencedBatches, nil
-}
-
-func (etherMan *Client) oldVerifyBatchesTrustedAggregatorEvent(ctx context.Context, vLog types.Log, blocks *[]Block, blocksOrder *map[common.Hash][]Order) error {
-	log.Debug("TrustedVerifyBatches event detected")
-	var vb *oldpolygonzkevm.OldpolygonzkevmVerifyBatchesTrustedAggregator
-	vb, err := etherMan.OldZkEVM.ParseVerifyBatchesTrustedAggregator(vLog)
-	if err != nil {
-		log.Error("error parsing TrustedVerifyBatches event. Error: ", err)
-		return err
-	}
-	return etherMan.verifyBatches(ctx, vLog, blocks, blocksOrder, vb.NumBatch, vb.StateRoot, vb.Aggregator, TrustedVerifyBatchOrder)
-}
-
-func (etherMan *Client) verifyBatchesEvent(ctx context.Context, vLog types.Log, blocks *[]Block, blocksOrder *map[common.Hash][]Order) error {
-	log.Debug("VerifyBatches event detected")
-	vb, err := etherMan.ZkEVM.ParseVerifyBatches(vLog)
-	if err != nil {
-		log.Error("error parsing VerifyBatches event. Error: ", err)
-		return err
-	}
-	return etherMan.verifyBatches(ctx, vLog, blocks, blocksOrder, vb.NumBatch, vb.StateRoot, vb.Aggregator, VerifyBatchOrder)
-}
-func (etherMan *Client) verifyBatches(
-	ctx context.Context,
-	vLog types.Log,
-	blocks *[]Block,
-	blocksOrder *map[common.Hash][]Order,
-	numBatch uint64,
-	stateRoot common.Hash,
-	aggregator common.Address,
-	orderName EventOrder) error {
-	var verifyBatch VerifiedBatch
-	verifyBatch.BlockNumber = vLog.BlockNumber
-	verifyBatch.BatchNumber = numBatch
-	verifyBatch.TxHash = vLog.TxHash
-	verifyBatch.StateRoot = stateRoot
-	verifyBatch.Aggregator = aggregator
-
-	if len(*blocks) == 0 || ((*blocks)[len(*blocks)-1].BlockHash != vLog.BlockHash || (*blocks)[len(*blocks)-1].BlockNumber != vLog.BlockNumber) {
-		fullBlock, err := etherMan.EthClient.BlockByHash(ctx, vLog.BlockHash)
-		if err != nil {
-			return fmt.Errorf("error getting hashParent. BlockNumber: %d. Error: %w", vLog.BlockNumber, err)
-		}
-		block := prepareBlock(vLog, time.Unix(int64(fullBlock.Time()), 0), fullBlock)
-		block.VerifiedBatches = append(block.VerifiedBatches, verifyBatch)
-		*blocks = append(*blocks, block)
-	} else if (*blocks)[len(*blocks)-1].BlockHash == vLog.BlockHash && (*blocks)[len(*blocks)-1].BlockNumber == vLog.BlockNumber {
-		(*blocks)[len(*blocks)-1].VerifiedBatches = append((*blocks)[len(*blocks)-1].VerifiedBatches, verifyBatch)
-	} else {
-		log.Error("Error processing verifyBatch event. BlockHash:", vLog.BlockHash, ". BlockNumber: ", vLog.BlockNumber)
-		return fmt.Errorf("error processing verifyBatch event")
-	}
-	or := Order{
-		Name: orderName,
-		Pos:  len((*blocks)[len(*blocks)-1].VerifiedBatches) - 1,
-	}
-	(*blocksOrder)[(*blocks)[len(*blocks)-1].BlockHash] = append((*blocksOrder)[(*blocks)[len(*blocks)-1].BlockHash], or)
-	return nil
-}
-
-func (etherMan *Client) forceSequencedBatchesEvent(ctx context.Context, vLog types.Log, blocks *[]Block, blocksOrder *map[common.Hash][]Order) error {
-	log.Debug("SequenceForceBatches event detect")
-	fsb, err := etherMan.ZkEVM.ParseSequenceForceBatches(vLog)
-	if err != nil {
-		return err
-	}
-	// TODO completar los datos de forcedBlockHas, forcedGer y forcedTimestamp
-
-	// Read the tx for this batch.
-	tx, err := etherMan.EthClient.TransactionInBlock(ctx, vLog.BlockHash, vLog.TxIndex)
-	if err != nil {
-		return err
-	}
-	if tx.Hash() != vLog.TxHash {
-		return fmt.Errorf("error: tx hash mismatch. want: %s have: %s", vLog.TxHash, tx.Hash().String())
-	}
-	msg, err := core.TransactionToMessage(tx, types.NewLondonSigner(tx.ChainId()), big.NewInt(0))
-	if err != nil {
-		return err
-	}
-	fullBlock, err := etherMan.EthClient.BlockByHash(ctx, vLog.BlockHash)
-	if err != nil {
-		return fmt.Errorf("error getting hashParent. BlockNumber: %d. Error: %w", vLog.BlockNumber, err)
-	}
-	sequencedForceBatch, err := decodeSequencedForceBatches(tx.Data(), fsb.NumBatch, msg.From, vLog.TxHash, fullBlock, msg.Nonce)
-	if err != nil {
-		return err
-	}
-
-	if len(*blocks) == 0 || ((*blocks)[len(*blocks)-1].BlockHash != vLog.BlockHash || (*blocks)[len(*blocks)-1].BlockNumber != vLog.BlockNumber) {
-		block := prepareBlock(vLog, time.Unix(int64(fullBlock.Time()), 0), fullBlock)
-		block.SequencedForceBatches = append(block.SequencedForceBatches, sequencedForceBatch)
-		*blocks = append(*blocks, block)
-	} else if (*blocks)[len(*blocks)-1].BlockHash == vLog.BlockHash && (*blocks)[len(*blocks)-1].BlockNumber == vLog.BlockNumber {
-		(*blocks)[len(*blocks)-1].SequencedForceBatches = append((*blocks)[len(*blocks)-1].SequencedForceBatches, sequencedForceBatch)
-	} else {
-		log.Error("Error processing ForceSequencedBatches event. BlockHash:", vLog.BlockHash, ". BlockNumber: ", vLog.BlockNumber)
-		return fmt.Errorf("error processing ForceSequencedBatches event")
-	}
-	or := Order{
-		Name: SequenceForceBatchesOrder,
-		Pos:  len((*blocks)[len(*blocks)-1].SequencedForceBatches) - 1,
-	}
-	(*blocksOrder)[(*blocks)[len(*blocks)-1].BlockHash] = append((*blocksOrder)[(*blocks)[len(*blocks)-1].BlockHash], or)
-
-	return nil
-}
-
-func decodeSequencedForceBatches(txData []byte, lastBatchNumber uint64, sequencer common.Address, txHash common.Hash, block *types.Block, nonce uint64) ([]SequencedForceBatch, error) {
-	// Extract coded txs.
-	// Load contract ABI
-	abi, err := abi.JSON(strings.NewReader(polygonzkevm.PolygonzkevmABI))
-	if err != nil {
-		return nil, err
-	}
-
-	// Recover Method from signature and ABI
-	method, err := abi.MethodById(txData[:4])
-	if err != nil {
-		return nil, err
-	}
-
-	// Unpack method inputs
-	data, err := method.Inputs.Unpack(txData[4:])
-	if err != nil {
-		return nil, err
-	}
-
-	var forceBatches []polygonzkevm.PolygonRollupBaseEtrogBatchData
-	bytedata, err := json.Marshal(data[0])
-	if err != nil {
-		return nil, err
-	}
-	err = json.Unmarshal(bytedata, &forceBatches)
-	if err != nil {
-		return nil, err
-	}
-
-	sequencedForcedBatches := make([]SequencedForceBatch, len(forceBatches))
-	for i, force := range forceBatches {
-		bn := lastBatchNumber - uint64(len(forceBatches)-(i+1))
-		sequencedForcedBatches[i] = SequencedForceBatch{
-			BatchNumber:                     bn,
-			Coinbase:                        sequencer,
-			TxHash:                          txHash,
-			Timestamp:                       time.Unix(int64(block.Time()), 0),
-			Nonce:                           nonce,
-			PolygonRollupBaseEtrogBatchData: force,
-		}
-	}
-	return sequencedForcedBatches, nil
-}
-
-func prepareBlock(vLog types.Log, t time.Time, fullBlock *types.Block) Block {
-	var block Block
-	block.BlockNumber = vLog.BlockNumber
-	block.BlockHash = vLog.BlockHash
-	block.ParentHash = fullBlock.ParentHash()
-	block.ReceivedAt = t
-	return block
-}
-
-func hash(data ...[32]byte) [32]byte {
-	var res [32]byte
-	hash := sha3.NewLegacyKeccak256()
-	for _, d := range data {
-		hash.Write(d[:]) //nolint:errcheck,gosec
-	}
-	copy(res[:], hash.Sum(nil))
-	return res
-}
-
-// HeaderByNumber returns a block header from the current canonical chain. If number is
-// nil, the latest known header is returned.
-func (etherMan *Client) HeaderByNumber(ctx context.Context, number *big.Int) (*types.Header, error) {
-	return etherMan.EthClient.HeaderByNumber(ctx, number)
-}
-
-// EthBlockByNumber function retrieves the ethereum block information by ethereum block number.
-func (etherMan *Client) EthBlockByNumber(ctx context.Context, blockNumber uint64) (*types.Block, error) {
-	block, err := etherMan.EthClient.BlockByNumber(ctx, new(big.Int).SetUint64(blockNumber))
-	if err != nil {
-		if errors.Is(err, ethereum.NotFound) || err.Error() == "block does not exist in blockchain" {
-			return nil, ErrNotFound
-		}
-		return nil, err
-	}
-	return block, nil
-}
-
-// GetLatestBatchNumber function allows to retrieve the latest proposed batch in the smc
-func (etherMan *Client) GetLatestBatchNumber() (uint64, error) {
-	rollupData, err := etherMan.RollupManager.RollupIDToRollupData(&bind.CallOpts{Pending: false}, etherMan.RollupID)
-	if err != nil {
-		return 0, err
-	}
-	return rollupData.LastBatchSequenced, nil
-}
-
-// GetLatestBlockNumber gets the latest block number from the ethereum
-func (etherMan *Client) GetLatestBlockNumber(ctx context.Context) (uint64, error) {
-	return etherMan.getBlockNumber(ctx, rpc.LatestBlockNumber)
-}
-
-// GetSafeBlockNumber gets the safe block number from the ethereum
-func (etherMan *Client) GetSafeBlockNumber(ctx context.Context) (uint64, error) {
-	return etherMan.getBlockNumber(ctx, rpc.SafeBlockNumber)
-}
-
-// GetFinalizedBlockNumber gets the Finalized block number from the ethereum
-func (etherMan *Client) GetFinalizedBlockNumber(ctx context.Context) (uint64, error) {
-	return etherMan.getBlockNumber(ctx, rpc.FinalizedBlockNumber)
-}
-
-// getBlockNumber gets the block header by the provided block number from the ethereum
-func (etherMan *Client) getBlockNumber(ctx context.Context, blockNumber rpc.BlockNumber) (uint64, error) {
-	header, err := etherMan.EthClient.HeaderByNumber(ctx, big.NewInt(int64(blockNumber)))
-	if err != nil || header == nil {
-		return 0, err
-	}
-	return header.Number.Uint64(), nil
-}
-
-// GetLatestBlockTimestamp gets the latest block timestamp from the ethereum
-func (etherMan *Client) GetLatestBlockTimestamp(ctx context.Context) (uint64, error) {
-	header, err := etherMan.EthClient.HeaderByNumber(ctx, nil)
-	if err != nil || header == nil {
-		return 0, err
-	}
-	return header.Time, nil
-}
-
-// GetLatestVerifiedBatchNum gets latest verified batch from ethereum
-func (etherMan *Client) GetLatestVerifiedBatchNum() (uint64, error) {
-	rollupData, err := etherMan.RollupManager.RollupIDToRollupData(&bind.CallOpts{Pending: false}, etherMan.RollupID)
-	if err != nil {
-		return 0, err
-	}
-	return rollupData.LastVerifiedBatch, nil
-}
-
-// GetTx function get ethereum tx
-func (etherMan *Client) GetTx(ctx context.Context, txHash common.Hash) (*types.Transaction, bool, error) {
-	return etherMan.EthClient.TransactionByHash(ctx, txHash)
-}
-
-// GetTxReceipt function gets ethereum tx receipt
-func (etherMan *Client) GetTxReceipt(ctx context.Context, txHash common.Hash) (*types.Receipt, error) {
-	return etherMan.EthClient.TransactionReceipt(ctx, txHash)
-}
-
-// ApprovePol function allow to approve tokens in pol smc
-func (etherMan *Client) ApprovePol(ctx context.Context, account common.Address, polAmount *big.Int, to common.Address) (*types.Transaction, error) {
-	opts, err := etherMan.getAuthByAddress(account)
-	if err == ErrNotFound {
-		return nil, errors.New("can't find account private key to sign tx")
-	}
-	if etherMan.GasProviders.MultiGasProvider {
-		opts.GasPrice = etherMan.GetL1GasPrice(ctx)
-	}
-	tx, err := etherMan.Pol.Approve(&opts, etherMan.l1Cfg.ZkEVMAddr, polAmount)
-	if err != nil {
-		if parsedErr, ok := tryParseError(err); ok {
-			err = parsedErr
-		}
-		return nil, fmt.Errorf("error approving balance to send the batch. Error: %w", err)
-	}
-
-	return tx, nil
-}
-
-// GetTrustedSequencerURL Gets the trusted sequencer url from rollup smc
-func (etherMan *Client) GetTrustedSequencerURL() (string, error) {
-	return etherMan.ZkEVM.TrustedSequencerURL(&bind.CallOpts{Pending: false})
-}
-
-// GetL2ChainID returns L2 Chain ID
-func (etherMan *Client) GetL2ChainID() (uint64, error) {
-	chainID, err := etherMan.OldZkEVM.ChainID(&bind.CallOpts{Pending: false})
-	log.Debug("chainID read from oldZkevm: ", chainID)
-	if err != nil || chainID == 0 {
-		log.Debug("error from oldZkevm: ", err)
-		rollupData, err := etherMan.RollupManager.RollupIDToRollupData(&bind.CallOpts{Pending: false}, etherMan.RollupID)
-		log.Debug("chainID read from rollupManager: ", rollupData.ChainID)
-		if err != nil {
-			log.Debug("error from rollupManager: ", err)
-			return 0, err
-		} else if rollupData.ChainID == 0 {
-			return rollupData.ChainID, fmt.Errorf("error: chainID received is 0")
-		}
-		return rollupData.ChainID, nil
-	}
-	return chainID, nil
-}
-
-// GetL1GasPrice gets the l1 gas price
-func (etherMan *Client) GetL1GasPrice(ctx context.Context) *big.Int {
-	// Get gasPrice from providers
-	gasPrice := big.NewInt(0)
-	for i, prov := range etherMan.GasProviders.Providers {
-		gp, err := prov.SuggestGasPrice(ctx)
-		if err != nil {
-			log.Warnf("error getting gas price from provider %d. Error: %s", i+1, err.Error())
-		} else if gasPrice.Cmp(gp) == -1 { // gasPrice < gp
-			gasPrice = gp
-		}
-	}
-	log.Debug("gasPrice chose: ", gasPrice)
-	return gasPrice
-}
-
-// SendTx sends a tx to L1
-func (etherMan *Client) SendTx(ctx context.Context, tx *types.Transaction) error {
-	return etherMan.EthClient.SendTransaction(ctx, tx)
-}
-
-// CurrentNonce returns the current nonce for the provided account
-func (etherMan *Client) CurrentNonce(ctx context.Context, account common.Address) (uint64, error) {
-	return etherMan.EthClient.NonceAt(ctx, account, nil)
-}
-
-// SuggestedGasPrice returns the suggest nonce for the network at the moment
-func (etherMan *Client) SuggestedGasPrice(ctx context.Context) (*big.Int, error) {
-	suggestedGasPrice := etherMan.GetL1GasPrice(ctx)
-	if suggestedGasPrice.Cmp(big.NewInt(0)) == 0 {
-		return nil, errors.New("failed to get the suggested gas price")
-	}
-	return suggestedGasPrice, nil
-}
-
-// EstimateGas returns the estimated gas for the tx
-func (etherMan *Client) EstimateGas(ctx context.Context, from common.Address, to *common.Address, value *big.Int, data []byte) (uint64, error) {
-	return etherMan.EthClient.EstimateGas(ctx, ethereum.CallMsg{
-		From:  from,
-		To:    to,
-		Value: value,
-		Data:  data,
-	})
-}
-
-// CheckTxWasMined check if a tx was already mined
-func (etherMan *Client) CheckTxWasMined(ctx context.Context, txHash common.Hash) (bool, *types.Receipt, error) {
-	receipt, err := etherMan.EthClient.TransactionReceipt(ctx, txHash)
-	if errors.Is(err, ethereum.NotFound) {
-		return false, nil, nil
-	} else if err != nil {
-		return false, nil, err
-	}
-
-	return true, receipt, nil
-}
-
-// SignTx tries to sign a transaction accordingly to the provided sender
-func (etherMan *Client) SignTx(ctx context.Context, sender common.Address, tx *types.Transaction) (*types.Transaction, error) {
-	auth, err := etherMan.getAuthByAddress(sender)
-	if err == ErrNotFound {
-		return nil, ErrPrivateKeyNotFound
-	}
-	signedTx, err := auth.Signer(auth.From, tx)
-	if err != nil {
-		return nil, err
-	}
-	return signedTx, nil
-}
-
-// GetRevertMessage tries to get a revert message of a transaction
-func (etherMan *Client) GetRevertMessage(ctx context.Context, tx *types.Transaction) (string, error) {
-	// if tx == nil {
-	// 	return "", nil
-	// }
-
-	// receipt, err := etherMan.GetTxReceipt(ctx, tx.Hash())
-	// if err != nil {
-	// 	return "", err
-	// }
-
-	// if receipt.Status == types.ReceiptStatusFailed {
-	// 	revertMessage, err := operations.RevertReason(ctx, etherMan.EthClient, tx, receipt.BlockNumber)
-	// 	if err != nil {
-	// 		return "", err
-	// 	}
-	// 	return revertMessage, nil
-	// }
-	return "", nil
-}
-
-=======
->>>>>>> eae9eeae
 // AddOrReplaceAuth adds an authorization or replace an existent one to the same account
 func (etherMan *Client) AddOrReplaceAuth(auth bind.TransactOpts) error {
 	log.Infof("added or replaced authorization for address: %v", auth.From.String())
@@ -1240,8 +346,8 @@
 	return nil
 }
 
-// newAuthFromKeystore an authorization instance from a keystore file
-func newAuthFromKeystore(path, password string, chainID uint64) (bind.TransactOpts, error) {
+// NewAuthFromKeystore an authorization instance from a keystore file
+func (etherMan *Client) NewAuthFromKeystore(path, password string, chainID uint64) (bind.TransactOpts, error) {
 	log.Infof("reading key from: %v", path)
 	key, err := newKeyFromKeystore(path, password)
 	if err != nil {
@@ -1272,24 +378,37 @@
 		return nil, err
 	}
 	return key, nil
-<<<<<<< HEAD
-}
-
-// newAuthFromKeystore an authorization instance from a keystore file
-func newAuthFromKeystore(path, password string, chainID uint64) (bind.TransactOpts, error) {
-	log.Infof("reading key from: %v", path)
-	key, err := newKeyFromKeystore(path, password)
-	if err != nil {
-		return bind.TransactOpts{}, err
-	}
-	if key == nil {
-		return bind.TransactOpts{}, nil
-	}
-	auth, err := bind.NewKeyedTransactorWithChainID(key.PrivateKey, new(big.Int).SetUint64(chainID))
-	if err != nil {
-		return bind.TransactOpts{}, err
-	}
-	return *auth, nil
+}
+
+// SendTx sends a tx to L1
+func (etherMan *Client) SendTx(ctx context.Context, tx *types.Transaction) error {
+	return etherMan.EthClient.SendTransaction(ctx, tx)
+}
+
+// GetLatestBatchNumber function allows to retrieve the latest proposed batch in the smc
+func (etherMan *Client) GetLatestBatchNumber() (uint64, error) {
+	rollupData, err := etherMan.RollupManager.RollupIDToRollupData(&bind.CallOpts{Pending: false}, etherMan.RollupID)
+	if err != nil {
+		return 0, err
+	}
+	return rollupData.LastBatchSequenced, nil
+}
+
+// CurrentNonce returns the current nonce for the provided account
+func (etherMan *Client) CurrentNonce(ctx context.Context, account common.Address) (uint64, error) {
+	return etherMan.EthClient.NonceAt(ctx, account, nil)
+}
+
+// LoadAuthFromKeyStore loads an authorization from a key store file
+func (etherMan *Client) LoadAuthFromKeyStore(path, password string) (*bind.TransactOpts, error) {
+	auth, err := etherMan.NewAuthFromKeystore(path, password, etherMan.l1Cfg.L1ChainID)
+	if err != nil {
+		return nil, err
+	}
+
+	log.Infof("loaded authorization for address: %v", auth.From.String())
+	etherMan.auth[auth.From] = auth
+	return &auth, nil
 }
 
 // getAuthByAddress tries to get an authorization from the authorizations map
@@ -1361,6 +480,4 @@
 		Commitments: commitments,
 		Proofs:      proofs,
 	}
-=======
->>>>>>> eae9eeae
 }